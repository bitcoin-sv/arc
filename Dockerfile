--- conflicted
+++ resolved
@@ -43,15 +43,11 @@
 # Build broadcaster-cli binary
 RUN go build -o /broadcaster-cli_linux_amd64 ./cmd/broadcaster-cli/main.go
 
-<<<<<<< HEAD
-FROM debian:sid-slim
-=======
 # Build e2e test binary
 RUN go test --tags=e2e ./test -c -o /e2e_test.test
 
 # Deploy the application binary into a lean image
 FROM scratch
->>>>>>> 234dcc03
 
 WORKDIR /service
 

--- conflicted
+++ resolved
@@ -32,11 +32,4 @@
 func TestGetBlockByHeightTestSuite(t *testing.T) {
 	s := new(GetBlockByHeightTestSuite)
 	suite.Run(t, s)
-<<<<<<< HEAD
-	if err := recover(); err != nil {
-		require.NoError(t, s.Database.Stop())
-	}
-=======
-
->>>>>>> f17f1415
 }
package broadcaster

import (
	"bytes"
	"context"
	"encoding/hex"
	"encoding/json"
	"errors"
	"fmt"
	"io"
	"net/http"

	"github.com/TAAL-GmbH/arc/api"
	"github.com/TAAL-GmbH/arc/metamorph/metamorph_api"
	"github.com/deepmap/oapi-codegen/pkg/securityprovider"
	"github.com/libsv/go-bt/v2"
)

type APIBroadcaster struct {
	arcServer string
	auth      *Auth
}

type Auth struct {
	ApiKey        string
	Bearer        string
	Authorization string
}

type Response struct {
	Txid        string `json:"txid"`
	Status      int    `json:"status"`
	ExtraInfo   string `json:"extraInfo"`
	TxStatus    string `json:"txStatus"`
	BlockHeight uint64 `json:"blockHeight"`
	BlockHash   string `json:"blockHash"`
}

func NewHTTPBroadcaster(arcServer string, auth *Auth) *APIBroadcaster {
	return &APIBroadcaster{
		arcServer: arcServer,
		auth:      auth,
	}
}

func (a *APIBroadcaster) BroadcastTransactions(ctx context.Context, txs []*bt.Tx, waitFor metamorph_api.Status) ([]*metamorph_api.TransactionStatus, error) {
	arcClient, err := a.getArcClient()
	if err != nil {
		return nil, err
	}

	waitForStatus := api.WaitForStatus(waitFor)
	params := &api.POSTTransactionsParams{
		XWaitForStatus: &waitForStatus,
	}

	var body []byte
	for _, tx := range txs {
		body = append(body, tx.ExtendedBytes()...)
	}

	bodyReader := bytes.NewReader(body)

	contentType := "application/octet-stream"
	var response *http.Response
	response, err = arcClient.POSTTransactionsWithBody(ctx, params, contentType, bodyReader)
	if err != nil {
		return nil, err
	}

	if response.StatusCode != http.StatusOK && response.StatusCode != http.StatusCreated {
		return nil, errors.New("failed to broadcast transactions")
	}

	var bodyBytes []byte
	bodyBytes, err = io.ReadAll(response.Body)
	if err != nil {
		return nil, err
	}

	var bodyResponse []Response
	err = json.Unmarshal(bodyBytes, &bodyResponse)
	if err != nil {
		return nil, err
	}

	txStatuses := make([]*metamorph_api.TransactionStatus, len(bodyResponse))

	for idx, tx := range bodyResponse {
		txStatuses[idx] = &metamorph_api.TransactionStatus{
			Txid:         tx.Txid,
			Status:       metamorph_api.Status(metamorph_api.Status_value[tx.TxStatus]),
			RejectReason: tx.ExtraInfo,
			BlockHeight:  tx.BlockHeight,
			BlockHash:    tx.BlockHash,
		}

		// check whether we got an error and the transaction was actually not sent to the network
		if tx.Status != 200 {
			fmt.Printf("Error broadcasting tx: %#v\n", tx)
			// set version to 0 to indicate that the transaction was not sent to the network
			txs[idx].Version = 0
		}
	}

	return txStatuses, nil
}

func (a *APIBroadcaster) BroadcastTransaction(ctx context.Context, tx *bt.Tx, waitFor metamorph_api.Status) (*metamorph_api.TransactionStatus, error) {
	arcClient, err := a.getArcClient()
	if err != nil {
		return nil, err
	}

	waitForStatus := api.WaitForStatus(waitFor)
	params := &api.POSTTransactionParams{
		XWaitForStatus: &waitForStatus,
	}

	arcBody := api.POSTTransactionJSONBody{
		RawTx: hex.EncodeToString(tx.ExtendedBytes()),
	}

	var response *api.POSTTransactionResponse
	response, err = arcClient.POSTTransactionWithResponse(ctx, params, arcBody)
	if err != nil {
		return nil, err
	}

	if response.StatusCode() != http.StatusOK && response.StatusCode() != http.StatusCreated {
		if response != nil && response.HTTPResponse != nil {
			// read body into json map
			var body map[string]interface{}
			err = json.Unmarshal(response.Body, &body)
			if err == nil {
				responseBody, ok := body["detail"].(string)
				if ok {
					return nil, errors.New(responseBody)
				}
				return nil, fmt.Errorf("error: %s", string(response.Body))
			}
		}
		return nil, errors.New("error: " + response.Status())
	}

	bodyResponse := response.JSON200

	blockHeight := *bodyResponse.BlockHeight
<<<<<<< HEAD
	txStatus := string(bodyResponse.TxStatus)
=======
	txStatus := bodyResponse.TxStatus
>>>>>>> 795c519a

	res := &metamorph_api.TransactionStatus{
		Txid:        bodyResponse.Txid,
		Status:      metamorph_api.Status(metamorph_api.Status_value[txStatus]),
		BlockHeight: blockHeight,
		BlockHash:   *bodyResponse.BlockHash,
	}

	if bodyResponse.ExtraInfo != nil {
		res.RejectReason = *bodyResponse.ExtraInfo
	}

	return res, nil
}

func (a *APIBroadcaster) getArcClient() (*api.ClientWithResponses, error) {

	opts := make([]api.ClientOption, 0)

	if a.auth.ApiKey != "" {
		// See: https://swagger.io/docs/specification/authentication/api-keys/
		apiKeyProvider, apiKeyProviderErr := securityprovider.NewSecurityProviderApiKey("query", "Api-Key", a.auth.ApiKey)
		if apiKeyProviderErr != nil {
			panic(apiKeyProviderErr)
		}
		opts = append(opts, api.WithRequestEditorFn(apiKeyProvider.Intercept))
	} else if a.auth.Bearer != "" {
		// See: https://swagger.io/docs/specification/authentication/bearer-authentication/
		bearerTokenProvider, bearerTokenProviderErr := securityprovider.NewSecurityProviderBearerToken(a.auth.Bearer)
		if bearerTokenProviderErr != nil {
			panic(bearerTokenProviderErr)
		}
		opts = append(opts, api.WithRequestEditorFn(bearerTokenProvider.Intercept))
	} else if a.auth.Authorization != "" {
		// custom provider
		opts = append(opts, api.WithRequestEditorFn(func(ctx context.Context, req *http.Request) error {
			req.Header.Add("Authorization", a.auth.Authorization)
			return nil
		}))
	}

	arcClient, err := api.NewClientWithResponses(a.arcServer, opts...)
	if err != nil {
		return nil, err
	}

	return arcClient, nil
}

func (a *APIBroadcaster) GetTransactionStatus(ctx context.Context, txID string) (*metamorph_api.TransactionStatus, error) {
	return nil, nil
}<|MERGE_RESOLUTION|>--- conflicted
+++ resolved
@@ -146,11 +146,7 @@
 	bodyResponse := response.JSON200
 
 	blockHeight := *bodyResponse.BlockHeight
-<<<<<<< HEAD
-	txStatus := string(bodyResponse.TxStatus)
-=======
 	txStatus := bodyResponse.TxStatus
->>>>>>> 795c519a
 
 	res := &metamorph_api.TransactionStatus{
 		Txid:        bodyResponse.Txid,

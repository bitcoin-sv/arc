--- conflicted
+++ resolved
@@ -90,16 +90,12 @@
 		return nil, err
 	}
 
-<<<<<<< HEAD
 	err = mqClient.SubscribeRequestTxs()
 	if err != nil {
 		return nil, err
 	}
 
-	peerHandler, err := blocktx.NewPeerHandler(logger, blockStore,
-=======
 	peerHandlerOpts := []func(handler *blocktx.PeerHandler){
->>>>>>> d66a99c0
 		blocktx.WithRetentionDays(recordRetentionDays),
 		blocktx.WithTxChan(txChannel),
 		blocktx.WithRequestTxChan(txChannel),

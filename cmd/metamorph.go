package cmd

import (
	"context"
	"fmt"
	"log/slog"
	"net"
	"net/http"
	"net/url"
	"os"
	"path"
	"strconv"
	"time"

	awscfg "github.com/aws/aws-sdk-go-v2/config"
	awsdynamodb "github.com/aws/aws-sdk-go-v2/service/dynamodb"
	"github.com/bitcoin-sv/arc/blocktx"
	"github.com/bitcoin-sv/arc/blocktx/blocktx_api"
	blockTxStore "github.com/bitcoin-sv/arc/blocktx/store"
	"github.com/bitcoin-sv/arc/config"
	"github.com/bitcoin-sv/arc/metamorph"
	"github.com/bitcoin-sv/arc/metamorph/metamorph_api"
	"github.com/bitcoin-sv/arc/metamorph/store"
	"github.com/bitcoin-sv/arc/metamorph/store/badger"
	"github.com/bitcoin-sv/arc/metamorph/store/dynamodb"
	"github.com/bitcoin-sv/arc/metamorph/store/postgresql"
	"github.com/bitcoin-sv/arc/metamorph/store/sqlite"
	"github.com/bitcoin-sv/arc/p2p"
	"github.com/libsv/go-bt/v2"
	"github.com/libsv/go-p2p/chaincfg/chainhash"
	"github.com/libsv/go-p2p/wire"
	"github.com/ordishs/go-bitcoin"
	"github.com/ordishs/go-utils"
	"github.com/ordishs/go-utils/safemap"
	"github.com/pkg/errors"
	"github.com/spf13/viper"
)

const (
	DbModeBadger   = "badger"
	DbModeDynamoDB = "dynamodb"
	DbModePostgres = "postgres"
	DbModeSQLiteM  = "sqlite_memory"
	DbModeSQLite   = "sqlite"
)

func StartMetamorph(logger utils.Logger) (func(), error) {
	dbMode := viper.GetString("metamorph.db.mode")
	if dbMode == "" {
		return nil, errors.New("metamorph.db.mode not found in config")
	}
	folder := viper.GetString("dataFolder")
	if folder == "" {
		return nil, errors.New("dataFolder not found in config")
	}

	if err := os.MkdirAll(folder, 0750); err != nil {
		return nil, fmt.Errorf("failed to create data folder %s: %+v", folder, err)
	}

	s, err := NewStore(dbMode, folder)
	if err != nil {
		logger.Fatalf("Error creating metamorph store: %v", err)
	}

	blocktxAddress := viper.GetString("blocktx.dialAddr")
	if blocktxAddress == "" {
		return nil, errors.New("blocktx.dialAddr not found in config")
	}

	blockTxLogger, err := config.NewLogger()
	if err != nil {
		return nil, fmt.Errorf("failed to create new logger: %v", err)
	}

	conn, err := blocktx.DialGRPC(blocktxAddress)
	if err != nil {
		return nil, fmt.Errorf("failed to connect to block-tx server: %v", err)
	}

	btx := blocktx.NewClient(blocktx_api.NewBlockTxAPIClient(conn), blocktx.WithLogger(blockTxLogger))

	metamorphGRPCListenAddress := viper.GetString("metamorph.listenAddr")
	if metamorphGRPCListenAddress == "" {
		logger.Fatalf("no metamorph.listenAddr setting found")
	}

	source := metamorphGRPCListenAddress
	if viper.GetBool("metamorph.network.fixedIp") {
		ip, port, err := net.SplitHostPort(metamorphGRPCListenAddress)
		if err != nil {
			logger.Fatalf("cannot parse ip address: %v", err)
		}

		if ip != "" {
			source = metamorphGRPCListenAddress
		} else {
			hint := viper.GetString("metamorph.network.ipAddressHint")
			ips, err := utils.GetIPAddressesWithHint(hint)
			if err != nil {
				logger.Fatalf("cannot get local ip address")
			}

			if len(ips) != 1 {
				logger.Fatalf("cannot determine local ip address [%v]", ips)
			}

			source = fmt.Sprintf("%s:%s", ips[0], port)
		}

		logger.Infof("Instance will register transactions with location %q", source)
	}

<<<<<<< HEAD
	callbackerAddress := viper.GetString("callbacker.dialAddr")
	if callbackerAddress == "" {
		logger.Fatalf("no callbacker.dialAddr setting found")
	}
	cb := callbacker.NewClient(callbackerAddress)

	callbackRegisterPath, err := filepath.Abs(path.Join(folder, "callback-register"))
	if err != nil {
		logger.Fatalf("Could not get absolute path: %v", err)
	}

	// create an async caller to callbacker
	var cbAsyncCaller *asynccaller.AsyncCaller[callbacker_api.Callback]
	cbAsyncCaller, err = asynccaller.New[callbacker_api.Callback](
		logger,
		callbackRegisterPath,
		10*time.Second,
		metamorph.NewRegisterCallbackClient(cb),
	)
	if err != nil {
		logger.Fatalf("error creating async caller: %v", err)
	}
=======
	pm, statusMessageCh := initPeerManager(logger, s)
>>>>>>> c5d6de61

	mapExpiryStr := viper.GetString("metamorph.processorCacheExpiryTime")
	mapExpiry, err := time.ParseDuration(mapExpiryStr)
	if err != nil {
		logger.Errorf("Invalid metamorph.processorCacheExpiryTime: %s", mapExpiryStr)
		return nil, err
	}

	processorLogger, err := config.NewLogger()
	if err != nil {
		logger.Errorf("failed to get logger: %v", err)
		return nil, err
	}

	dataRetentionDays, err := config.GetInt("metamorph.db.cleanData.recordRetentionDays")
	if err != nil {
		return nil, err
	}

	pm, statusMessageCh := initPeerManager(logger, s)
	metamorphProcessor, err := metamorph.NewProcessor(
		s,
		pm,
		btx,
		metamorph.WithCacheExpiryTime(mapExpiry),
		metamorph.WithProcessorLogger(processorLogger),
		metamorph.WithLogFilePath(viper.GetString("metamorph.log.file")),
		metamorph.WithDataRetentionPeriod(time.Duration(dataRetentionDays)*24*time.Hour),
	)

	http.HandleFunc("/pstats", metamorphProcessor.HandleStats)

	go func() {
		for message := range statusMessageCh {
			_, err = metamorphProcessor.SendStatusForTransaction(message.Hash, metamorph_api.Status(message.Status), message.Peer, message.Err)
			if err != nil {
				logger.Errorf("Could not send status for transaction %v: %v", message.Hash, err)
			}
		}
	}()

	if viper.GetBool("metamorph.statsKeypress") {
		// The double invocation is the get PrintStatsOnKeypress to start and return a function
		// that can be deferred to reset the TTY when the program exits.
		defer metamorphProcessor.PrintStatsOnKeypress()()
	}

	go func() {
		// load all transactions into memory from disk that have not been seen on the network
		// this will make sure they are re-broadcast until a response is received
		metamorphProcessor.LoadUnmined()
	}()

	// create a channel to receive mined block messages from the block tx service
	var blockChan = make(chan *blocktx_api.Block)
	go func() {
		var processedAt *time.Time
		for block := range blockChan {
			hash, _ := chainhash.NewHash(block.Hash[:])
			processedAt, err = s.GetBlockProcessed(context.Background(), hash)
			if err != nil {
				logger.Errorf("Could not get block processed status: %v", err)
				continue
			}

			// check whether we have already processed this block
			if processedAt == nil || processedAt.IsZero() {
				// process the block
				processBlock(logger, btx, metamorphProcessor, s, &blocktx_api.BlockAndSource{
					Hash:   block.Hash,
					Source: source,
				})
			}

			// check whether we have already processed the previous block
			blockHash, _ := chainhash.NewHash(block.PreviousHash)

			processedAt, err = s.GetBlockProcessed(context.Background(), blockHash)
			if err != nil {
				logger.Errorf("Could not get previous block processed status: %v", err)
				continue
			}
			if processedAt == nil || processedAt.IsZero() {
				// get the full previous block from block tx
				var previousBlock *blocktx_api.Block
				pHash, err := chainhash.NewHash(block.PreviousHash)
				if err != nil {
					logger.Errorf("Could not get previous block hash: %v", err)
					continue
				}

				previousBlock, err = btx.GetBlock(context.Background(), pHash)
				if err != nil {
					if !errors.Is(err, blockTxStore.ErrBlockNotFound) {
						logger.Errorf("Could not get previous block with hash %s from block tx: %v", pHash.String(), err)
					}
					continue
				}

				// send the previous block to the process channel
				if previousBlock == nil {
					go func() {
						blockChan <- previousBlock
					}()
				}
			}
		}
	}()

	btx.Start(blockChan)

	metamorphLogger, err := config.NewLogger()
	if err != nil {
		logger.Errorf("failed to get new logger: %v", err)
		return nil, err
	}
	opts := []metamorph.ServerOption{
		metamorph.WithLogger(metamorphLogger),
	}

	if viper.GetBool("metamorph.checkUtxos") {
		peerRpcPassword := viper.GetString("peerRpc.password")
		if peerRpcPassword == "" {
			return nil, errors.Errorf("setting peerRpc.password not found")
		}

		peerRpcUser := viper.GetString("peerRpc.user")
		if peerRpcUser == "" {
			return nil, errors.Errorf("setting peerRpc.user not found")
		}

		peerRpcHost := viper.GetString("peerRpc.host")
		if peerRpcHost == "" {
			return nil, errors.Errorf("setting peerRpc.host not found")
		}

		peerRpcPort := viper.GetInt("peerRpc.port")
		if peerRpcPort == 0 {
			return nil, errors.Errorf("setting peerRpc.port not found")
		}

		rpcURL, err := url.Parse(fmt.Sprintf("rpc://%s:%s@%s:%d", peerRpcUser, peerRpcPassword, peerRpcHost, peerRpcPort))
		if err != nil {
			return nil, errors.Errorf("failed to parse rpc URL: %v", err)
		}

		node, err := bitcoin.NewFromURL(rpcURL, false)
		if err != nil {
			return nil, err
		}

		opts = append(opts, metamorph.WithForceCheckUtxos(node))
	}

	serv := metamorph.NewServer(s, metamorphProcessor, btx, source, opts...)

	go func() {
		grpcMessageSize := viper.GetInt("grpcMessageSize")
		if grpcMessageSize == 0 {
			logger.Errorf("grpcMessageSize must be set")
			return
		}
		if err = serv.StartGRPCServer(metamorphGRPCListenAddress, grpcMessageSize); err != nil {
			logger.Errorf("GRPCServer failed: %v", err)
		}
	}()

	peerSettings, err := blocktx.GetPeerSettings()
	if err != nil {
		logger.Fatalf("error getting peer settings: %v", err)
	}

	zmqCollector := safemap.New[string, *metamorph.ZMQStats]()

	for i, peerSetting := range peerSettings {
		zmqURL, err := peerSetting.GetZMQUrl()
		if err != nil {
			logger.Warnf("failed to get zmq URL for peer %d", i)
			continue
		}

		z := metamorph.NewZMQ(zmqURL, statusMessageCh)
		zmqCollector.Set(zmqURL.Host, z.Stats)
		port, err := strconv.Atoi(z.URL.Port())
		if err != nil {
			z.Logger.Fatalf("Could not parse port from metamorph_zmqAddress: %v", err)
		}

		z.Logger.Infof("Listening to ZMQ on %s:%d", z.URL.Hostname(), port)

		go z.Start(bitcoin.NewZMQ(z.URL.Hostname(), port, z.Logger))
	}

	// pass all the started peers to the collector
	_ = metamorph.NewZMQCollector(zmqCollector)

	return func() {
		logger.Infof("Shutting down metamorph")
		metamorphProcessor.Shutdown()
		err = s.Close(context.Background())
		if err != nil {
			logger.Errorf("Could not close store: %v", err)
		}
	}, nil
}

func NewStore(dbMode string, folder string) (s store.MetamorphStore, err error) {

	switch dbMode {
	case DbModePostgres:
		var hostname string
		hostname, err = os.Hostname()
		if err != nil {
			return nil, err
		}
		dbHost, err := config.GetString("metamorph.db.postgres.host")
		if err != nil {
			return nil, err
		}
		dbPort, err := config.GetInt("metamorph.db.postgres.port")
		if err != nil {
			return nil, err
		}
		dbName, err := config.GetString("metamorph.db.postgres.name")
		if err != nil {
			return nil, err
		}
		dbUser, err := config.GetString("metamorph.db.postgres.user")
		if err != nil {
			return nil, err
		}
		dbPassword, err := config.GetString("metamorph.db.postgres.password")
		if err != nil {
			return nil, err
		}
		sslMode, err := config.GetString("metamorph.db.postgres.sslMode")
		if err != nil {
			return nil, err
		}
		idleConns, err := config.GetInt("metamorph.db.postgres.maxIdleConns")
		if err != nil {
			return nil, err
		}
		maxOpenConns, err := config.GetInt("metamorph.db.postgres.maxOpenConns")
		if err != nil {
			return nil, err
		}

		dbInfo := fmt.Sprintf("user=%s password=%s dbname=%s host=%s port=%d sslmode=%s", dbUser, dbPassword, dbName, dbHost, dbPort, sslMode)
		s, err = postgresql.New(dbInfo, hostname, idleConns, maxOpenConns)
		if err != nil {
			return nil, fmt.Errorf("failed to open postgres DB: %v", err)
		}
	case DbModeSQLite:
		s, err = sqlite.New(false, folder)
		if err != nil {
			return nil, err
		}
	case DbModeSQLiteM:
		s, err = sqlite.New(true, "")
		if err != nil {
			return nil, err
		}
	case DbModeBadger:
		s, err = badger.New(path.Join(folder, "metamorph"))
		if err != nil {
			return nil, err
		}
	case DbModeDynamoDB:
		hostname, err := os.Hostname()
		if err != nil {
			return nil, err
		}

		ctx := context.Background()
		cfg, err := awscfg.LoadDefaultConfig(ctx, awscfg.WithEC2IMDSRegion())
		if err != nil {
			return nil, err
		}

		dataRetentionDays, err := config.GetInt("metamorph.db.cleanData.recordRetentionDays")
		if err != nil {
			return nil, err
		}

		tableNameSuffix := viper.GetString("metamorph.db.dynamoDB.tableNameSuffix")

		s, err = dynamodb.New(
			awsdynamodb.NewFromConfig(cfg),
			hostname,
			time.Duration(dataRetentionDays)*24*time.Hour,
			tableNameSuffix,
		)
		if err != nil {
			return nil, err
		}
	default:
		return nil, fmt.Errorf("db mode %s is invalid", dbMode)
	}

	return s, err
}

func initPeerManager(logger utils.Logger, s store.MetamorphStore) (*p2p.PeerManager, chan *p2p.PeerTxMessage) {
	networkStr := viper.GetString("network")

	var network wire.BitcoinNet

	switch networkStr {
	case "mainnet":
		network = wire.MainNet
	case "testnet":
		network = wire.TestNet3
	case "regtest":
		network = wire.TestNet
	default:
		logger.Fatalf("unknown bitcoin_network: %s", networkStr)
	}

	logger.Infof("Assuming bitcoin network is %s", network)

	messageCh := make(chan *p2p.PeerTxMessage)
	pm := p2p.NewPeerManager(logger, network)

	peerHandler := p2p.NewPeerHandler(s, messageCh)

	peerSettings, err := blocktx.GetPeerSettings()
	if err != nil {
		logger.Fatalf("error getting peer settings: %v", err)
	}
	slogger := slog.New(slog.NewJSONHandler(os.Stdout, nil))

	for _, peerSetting := range peerSettings {
		peerUrl, err := peerSetting.GetP2PUrl()
		if err != nil {
			logger.Fatalf("error getting peer url: %v", err)
		}

		peer, err := p2p.NewPeer(slogger, peerUrl, peerHandler, network)
		if err != nil {
			logger.Fatalf("error creating peer %s: %v", peerUrl, err)
		}

		if err = pm.AddPeer(peer); err != nil {
			logger.Fatalf("error adding peer %s: %v", peerUrl, err)
		}
	}
	return pm.(*p2p.PeerManager), messageCh
}

func processBlock(logger utils.Logger, btc blocktx.ClientI, p metamorph.ProcessorI, s store.MetamorphStore, blockAndSource *blocktx_api.BlockAndSource) {
	mt, err := btc.GetMinedTransactionsForBlock(context.Background(), blockAndSource)
	if err != nil {
		logger.Errorf("Could not get mined transactions for block %x: %v", bt.ReverseBytes(blockAndSource.Hash), err)
		return
	}

	logger.Infof("Incoming BLOCK %x", bt.ReverseBytes(mt.Block.Hash))

	for _, tx := range mt.Transactions {
		logger.Debugf("Received MINED message from BlockTX for transaction %x", bt.ReverseBytes(tx.Hash))

		hash, _ := chainhash.NewHash(tx.Hash)
		blockHash, _ := chainhash.NewHash(mt.Block.Hash)

		_, err = p.SendStatusMinedForTransaction(hash, blockHash, mt.Block.Height)
		if err != nil {
			logger.Errorf("Could not send mined status for transaction %x: %v", bt.ReverseBytes(tx.Hash), err)
			return
		}
	}

	logger.Infof("Marked %d transactions as MINED", len(mt.Transactions))

	hash, _ := chainhash.NewHash(blockAndSource.Hash)

	err = s.SetBlockProcessed(context.Background(), hash)
	if err != nil {
		logger.Errorf("Could not set block processed status: %v", err)
	}
}<|MERGE_RESOLUTION|>--- conflicted
+++ resolved
@@ -111,32 +111,7 @@
 		logger.Infof("Instance will register transactions with location %q", source)
 	}
 
-<<<<<<< HEAD
-	callbackerAddress := viper.GetString("callbacker.dialAddr")
-	if callbackerAddress == "" {
-		logger.Fatalf("no callbacker.dialAddr setting found")
-	}
-	cb := callbacker.NewClient(callbackerAddress)
-
-	callbackRegisterPath, err := filepath.Abs(path.Join(folder, "callback-register"))
-	if err != nil {
-		logger.Fatalf("Could not get absolute path: %v", err)
-	}
-
-	// create an async caller to callbacker
-	var cbAsyncCaller *asynccaller.AsyncCaller[callbacker_api.Callback]
-	cbAsyncCaller, err = asynccaller.New[callbacker_api.Callback](
-		logger,
-		callbackRegisterPath,
-		10*time.Second,
-		metamorph.NewRegisterCallbackClient(cb),
-	)
-	if err != nil {
-		logger.Fatalf("error creating async caller: %v", err)
-	}
-=======
 	pm, statusMessageCh := initPeerManager(logger, s)
->>>>>>> c5d6de61
 
 	mapExpiryStr := viper.GetString("metamorph.processorCacheExpiryTime")
 	mapExpiry, err := time.ParseDuration(mapExpiryStr)
@@ -156,7 +131,6 @@
 		return nil, err
 	}
 
-	pm, statusMessageCh := initPeerManager(logger, s)
 	metamorphProcessor, err := metamorph.NewProcessor(
 		s,
 		pm,

package config

import (
	"time"

	"github.com/ordishs/go-bitcoin"
)

const (
	FreeCache = "freecache"
	Redis     = "redis"
)

type ArcConfig struct {
	LogLevel           string              `mapstructure:"logLevel"`
	LogFormat          string              `mapstructure:"logFormat"`
	ProfilerAddr       string              `mapstructure:"profilerAddr"`
	PrometheusEndpoint string              `mapstructure:"prometheusEndpoint"`
	PrometheusAddr     string              `mapstructure:"prometheusAddr"`
	GrpcMessageSize    int                 `mapstructure:"grpcMessageSize"`
	Network            string              `mapstructure:"network"`
	MessageQueue       *MessageQueueConfig `mapstructure:"messageQueue"`
	Tracing            *TracingConfig      `mapstructure:"tracing"`
<<<<<<< HEAD
	PeerRpc            *PeerRpcConfig      `mapstructure:"peerRpc"`
	Broadcasting       *BroadcastingConfig `mapstructure:"broadcasting"`
=======
	PeerRPC            *PeerRPCConfig      `mapstructure:"peerRpc"`
	Peers              []*PeerConfig       `mapstructure:"peers"`
>>>>>>> da42f1d1
	Metamorph          *MetamorphConfig    `mapstructure:"metamorph"`
	Blocktx            *BlocktxConfig      `mapstructure:"blocktx"`
	API                *APIConfig          `mapstructure:"api"`
	K8sWatcher         *K8sWatcherConfig   `mapstructure:"k8sWatcher"`
	Callbacker         *CallbackerConfig   `mapstructure:"callbacker"`
	Cache              *CacheConfig        `mapstructure:"cache"`
}

type BroadcastingConfig struct {
	Mode           string        `mapstructure:"mode"`
	Ipv6Enabled    bool          `mapstructure:"ipv6Enabled"`
	MulticastGroup []*string     `mapstructure:"multicastGroup"`
	Peers          []*PeerConfig `mapstructure:"peers"`
	Interfaces     []*string     `mapstructure:"interfaces"`
}

type PeerConfig struct {
	Host string          `mapstructure:"host"`
	Port *PeerPortConfig `mapstructure:"port"`
}

type MessageQueueConfig struct {
	URL       string                `mapstructure:"url"`
	Streaming MessageQueueStreaming `mapstructure:"streaming"`
}

type MessageQueueStreaming struct {
	Enabled     bool `mapstructure:"enabled"`
	FileStorage bool `mapstructure:"fileStorage"`
}

type TracingConfig struct {
	DialAddr string `mapstructure:"dialAddr"`
}

type PeerRPCConfig struct {
	Password string `mapstructure:"password"`
	User     string `mapstructure:"user"`
	Host     string `mapstructure:"host"`
	Port     int    `mapstructure:"port"`
}

type PeerPortConfig struct {
	P2P int `mapstructure:"p2p"`
	ZMQ int `mapstructure:"zmq"`
}

type MetamorphConfig struct {
	ListenAddr                              string        `mapstructure:"listenAddr"`
	DialAddr                                string        `mapstructure:"dialAddr"`
	Db                                      *DbConfig     `mapstructure:"db"`
	ProcessorCacheExpiryTime                time.Duration `mapstructure:"processorCacheExpiryTime"`
	UnseenTransactionRebroadcastingInterval time.Duration `mapstructure:"unseenTransactionRebroadcastingInterval"`
	MaxRetries                              int           `mapstructure:"maxRetries"`
	ProcessStatusUpdateInterval             time.Duration `mapstructure:"processStatusUpdateInterval"`
	CheckSeenOnNetworkOlderThan             time.Duration `mapstructure:"checkSeenOnNetworkOlderThan"`
	CheckSeenOnNetworkPeriod                time.Duration `mapstructure:"checkSeenOnNetworkPeriod"`
	MonitorPeers                            bool          `mapstructure:"monitorPeers"`
	CheckUtxos                              bool          `mapstructure:"checkUtxos"`
	Health                                  *HealthConfig `mapstructure:"health"`
	RejectCallbackContaining                []string      `mapstructure:"rejectCallbackContaining"`
	Stats                                   *StatsConfig  `mapstructure:"stats"`
}

type BlocktxConfig struct {
	ListenAddr                    string              `mapstructure:"listenAddr"`
	DialAddr                      string              `mapstructure:"dialAddr"`
	HealthServerDialAddr          string              `mapstructure:"healthServerDialAddr"`
	Db                            *DbConfig           `mapstructure:"db"`
	RecordRetentionDays           int                 `mapstructure:"recordRetentionDays"`
	RegisterTxsInterval           time.Duration       `mapstructure:"registerTxsInterval"`
	MonitorPeers                  bool                `mapstructure:"monitorPeers"`
	FillGapsInterval              time.Duration       `mapstructure:"fillGapsInterval"`
	MaxAllowedBlockHeightMismatch int                 `mapstructure:"maxAllowedBlockHeightMismatch"`
	MessageQueue                  *MessageQueueConfig `mapstructure:"mq"`
}

type DbConfig struct {
	Mode     string          `mapstructure:"mode"`
	Postgres *PostgresConfig `mapstructure:"postgres"`
}

type PostgresConfig struct {
	Host         string `mapstructure:"host"`
	Port         int    `mapstructure:"port"`
	Name         string `mapstructure:"name"`
	User         string `mapstructure:"user"`
	Password     string `mapstructure:"password"`
	MaxIdleConns int    `mapstructure:"maxIdleConns"`
	MaxOpenConns int    `mapstructure:"maxOpenConns"`
	SslMode      string `mapstructure:"sslMode"`
}

type CacheConfig struct {
	Engine    string           `mapstructure:"engine"`
	Freecache *FreeCacheConfig `mapstructure:"freecache"`
	Redis     *RedisConfig     `mapstructure:"redis"`
}

type FreeCacheConfig struct {
	Size int `mapstructure:"size"`
}

type RedisConfig struct {
	Addr     string `mapstructure:"addr"`
	Password string `mapstructure:"password"`
	DB       int    `mapstructure:"db"`
}

type HealthConfig struct {
	SeverDialAddr             string `mapstructure:"serverDialAddr"`
	MinimumHealthyConnections int    `mapstructure:"minimumHealthyConnections"`
}

type StatsConfig struct {
	NotSeenTimeLimit  time.Duration `mapstructure:"notSeenTimeLimit"`
	NotMinedTimeLimit time.Duration `mapstructure:"notMinedTimeLimit"`
}

type APIConfig struct {
	Address             string            `mapstructure:"address"`
	WocAPIKey           string            `mapstructure:"wocApiKey"`
	WocMainnet          bool              `mapstructure:"wocMainnet"`
	DefaultPolicy       *bitcoin.Settings `mapstructure:"defaultPolicy"`
	RequestExtendedLogs bool              `mapstructure:"requestExtendedLogs"`
}

type K8sWatcherConfig struct {
	Namespace string `mapstructure:"namespace"`
}

type CallbackerConfig struct {
	ListenAddr              string                      `mapstructure:"listenAddr"`
	DialAddr                string                      `mapstructure:"dialAddr"`
	Health                  *HealthConfig               `mapstructure:"health"`
	Pause                   time.Duration               `mapstructure:"pause"`
	BatchSendInterval       time.Duration               `mapstructure:"batchSendInterval"`
	Db                      *DbConfig                   `mapstructure:"db"`
	PruneInterval           time.Duration               `mapstructure:"pruneInterval"`
	PruneOlderThan          time.Duration               `mapstructure:"pruneOlderThan"`
	QuarantineCheckInterval time.Duration               `mapstructure:"quarantineCheckInterval"`
	QuarantinePolicy        *CallbackerQuarantinePolicy `mapstructure:"quarantinePolicy"`
}

type CallbackerQuarantinePolicy struct {
	BaseDuration        time.Duration `mapstructure:"baseDuration"`
	PermQuarantineAfter time.Duration `mapstructure:"permQuarantineAfter"`
}<|MERGE_RESOLUTION|>--- conflicted
+++ resolved
@@ -21,13 +21,8 @@
 	Network            string              `mapstructure:"network"`
 	MessageQueue       *MessageQueueConfig `mapstructure:"messageQueue"`
 	Tracing            *TracingConfig      `mapstructure:"tracing"`
-<<<<<<< HEAD
 	PeerRpc            *PeerRpcConfig      `mapstructure:"peerRpc"`
 	Broadcasting       *BroadcastingConfig `mapstructure:"broadcasting"`
-=======
-	PeerRPC            *PeerRPCConfig      `mapstructure:"peerRpc"`
-	Peers              []*PeerConfig       `mapstructure:"peers"`
->>>>>>> da42f1d1
 	Metamorph          *MetamorphConfig    `mapstructure:"metamorph"`
 	Blocktx            *BlocktxConfig      `mapstructure:"blocktx"`
 	API                *APIConfig          `mapstructure:"api"`

package handler

import (
	"context"
	"errors"
	"fmt"
	"log/slog"
	"net/http"
	"net/url"
	"runtime"
	"strings"
	"time"

	sdkTx "github.com/bsv-blockchain/go-sdk/transaction"
	"github.com/ccoveille/go-safecast"
	"github.com/labstack/echo/v4"
	"github.com/ordishs/go-bitcoin"
	"go.opentelemetry.io/otel/attribute"

	apihelpers "github.com/bitcoin-sv/arc/internal/api"
	"github.com/bitcoin-sv/arc/internal/api/handler/internal/merkle_verifier"
	"github.com/bitcoin-sv/arc/internal/beef"
	"github.com/bitcoin-sv/arc/internal/blocktx"
	"github.com/bitcoin-sv/arc/internal/metamorph"
	"github.com/bitcoin-sv/arc/internal/metamorph/metamorph_api"
	"github.com/bitcoin-sv/arc/internal/validator"
	beefValidator "github.com/bitcoin-sv/arc/internal/validator/beef"
	defaultValidator "github.com/bitcoin-sv/arc/internal/validator/default"
	"github.com/bitcoin-sv/arc/internal/version"
	"github.com/bitcoin-sv/arc/pkg/api"
	"github.com/bitcoin-sv/arc/pkg/tracing"
)

const (
	timeoutSecondsDefault        = 5
	rebroadcastExpirationDefault = 24 * time.Hour
	GenesisForkBlockMain         = int32(620539)
	GenesisForkBlockTest         = int32(1344302)
	GenesisForkBlockRegtest      = int32(10000)
)

var (
	ErrInvalidCallbackURL       = errors.New("invalid callback URL")
	ErrCallbackURLNotAcceptable = errors.New("callback URL not acceptable")
	ErrStatusNotSupported       = errors.New("status not supported")
	ErrDecodingBeef             = errors.New("error while decoding BEEF")
	ErrMaxTimeoutExceeded       = fmt.Errorf("max timeout can not be higher than %d", metamorph.MaxTimeout)
)

type ArcDefaultHandler struct {
	TransactionHandler      metamorph.TransactionHandler
	btxClient               blocktx.Client
	NodePolicy              *bitcoin.Settings
	maxTxSizePolicy         uint64
	maxTxSigopsCountsPolicy uint64
	maxscriptsizepolicy     uint64

	logger                        *slog.Logger
	scriptVerifier                apihelpers.ScriptVerifier
	genesisForkBLock              int32
	now                           func() time.Time
	rejectedCallbackURLSubstrings []string
	txFinder                      validator.TxFinderI
	rebroadcastExpiration         time.Duration
	defaultTimeout                time.Duration
	mrVerifier                    validator.MerkleVerifierI
	tracingEnabled                bool
	tracingAttributes             []attribute.KeyValue
	stats                         *Stats
}

type PostResponse struct {
	StatusCode int
	response   interface{}
}

func WithNow(nowFunc func() time.Time) func(*ArcDefaultHandler) {
	return func(p *ArcDefaultHandler) {
		p.now = nowFunc
	}
}

func WithStats(stats *Stats) func(*ArcDefaultHandler) {
	return func(p *ArcDefaultHandler) {
		p.stats = stats
	}
}

func WithCallbackURLRestrictions(rejectedCallbackURLSubstrings []string) func(*ArcDefaultHandler) {
	return func(p *ArcDefaultHandler) {
		p.rejectedCallbackURLSubstrings = rejectedCallbackURLSubstrings
	}
}

func WithServerMaxTimeoutDefault(timeout time.Duration) func(*ArcDefaultHandler) {
	return func(s *ArcDefaultHandler) {
		s.defaultTimeout = timeout
	}
}

func WithRebroadcastExpiration(d time.Duration) func(*ArcDefaultHandler) {
	return func(p *ArcDefaultHandler) {
		p.rebroadcastExpiration = d
	}
}

func WithTracer(attr ...attribute.KeyValue) func(s *ArcDefaultHandler) {
	return func(a *ArcDefaultHandler) {
		a.tracingEnabled = true
		if len(attr) > 0 {
			a.tracingAttributes = append(a.tracingAttributes, attr...)
		}
		_, file, _, ok := runtime.Caller(1)
		if ok {
			a.tracingAttributes = append(a.tracingAttributes, attribute.String("file", file))
		}
	}
}

type Option func(f *ArcDefaultHandler)

func NewDefault(
	logger *slog.Logger,
	transactionHandler metamorph.TransactionHandler,
	btxClient blocktx.Client,
	policy *bitcoin.Settings,
	cachedFinder validator.TxFinderI,
	scriptVerifier apihelpers.ScriptVerifier,
	genesisForkBLock int32,
	opts ...Option,
) (*ArcDefaultHandler, error) {
	mr := merkle_verifier.New((blocktx.MerkleRootsVerifier(btxClient)))

	var maxscriptsizepolicy, maxTxSigopsCountsPolicy, maxTxSizePolicy uint64
	var err error
	if policy != nil {
		maxscriptsizepolicy, err = safecast.ToUint64(policy.MaxScriptSizePolicy)
		if err != nil {
			return nil, err
		}

		maxTxSigopsCountsPolicy, err = safecast.ToUint64(policy.MaxTxSigopsCountsPolicy)
		if err != nil {
			return nil, err
		}

		maxTxSizePolicy, err = safecast.ToUint64(policy.MaxTxSizePolicy)
		if err != nil {
			return nil, err
		}
	}

	handler := &ArcDefaultHandler{
		TransactionHandler:      transactionHandler,
		NodePolicy:              policy,
		logger:                  logger,
		now:                     time.Now,
		mrVerifier:              mr,
		txFinder:                cachedFinder,
		rebroadcastExpiration:   rebroadcastExpirationDefault,
		defaultTimeout:          timeoutSecondsDefault * time.Second,
		maxTxSizePolicy:         maxTxSizePolicy,
		maxTxSigopsCountsPolicy: maxTxSigopsCountsPolicy,
		maxscriptsizepolicy:     maxscriptsizepolicy,
		btxClient:               btxClient,
		scriptVerifier:          scriptVerifier,
		genesisForkBLock:        genesisForkBLock,
	}

	// apply options
	for _, opt := range opts {
		opt(handler)
	}

	return handler, nil
}

func (m ArcDefaultHandler) GETPolicy(ctx echo.Context) (err error) {
	_, span := tracing.StartTracing(ctx.Request().Context(), "GETPolicy", m.tracingEnabled, m.tracingAttributes...)
	defer func() {
		tracing.EndTracing(span, err)
	}()

	satoshis, bytes := calcFeesFromBSVPerKB(m.NodePolicy.MinMiningTxFee)

	return ctx.JSON(http.StatusOK, api.PolicyResponse{

		Policy: api.Policy{
			Maxscriptsizepolicy:     m.maxscriptsizepolicy,
			Maxtxsigopscountspolicy: m.maxTxSigopsCountsPolicy,
			Maxtxsizepolicy:         m.maxTxSizePolicy,
			MiningFee: api.FeeAmount{
				Bytes:    bytes,
				Satoshis: satoshis,
			},
		},
		Timestamp: m.now().UTC(),
	})
}

func (m ArcDefaultHandler) GETHealth(ctx echo.Context) (err error) {
	var reason *string
	err = m.TransactionHandler.Health(ctx.Request().Context())
	if err != nil {
		errMsg := err.Error()
		reason = &errMsg
	}
	return ctx.JSON(http.StatusOK, api.Health{
		Healthy: PtrTo(err == nil),
		Version: &version.Version,
		Reason:  reason,
	})
}

func calcFeesFromBSVPerKB(feePerKB float64) (uint64, uint64) {
	bytes := uint64(1000)
	fSatoshis := feePerKB * 1e8
	satoshis := uint64(fSatoshis)

	// increment bytes and satoshis by a factor of 10 until satoshis is not a fraction
	for fSatoshis != float64(satoshis) {
		fSatoshis *= 10
		satoshis = uint64(fSatoshis)
		bytes *= 10
	}

	return satoshis, bytes
}

// POSTTransaction ...
func (m ArcDefaultHandler) POSTTransaction(ctx echo.Context, params api.POSTTransactionParams) (err error) {
	timeout := m.defaultTimeout
	if params.XMaxTimeout != nil {
		if *params.XMaxTimeout > metamorph.MaxTimeout {
			e := api.NewErrorFields(api.ErrStatusBadRequest, ErrMaxTimeoutExceeded.Error())
			return ctx.JSON(e.Status, e)
		}
		timeout = time.Second * time.Duration(*params.XMaxTimeout)
	}

	timeoutCtx, cancel := context.WithTimeout(ctx.Request().Context(), timeout)
	ctx.SetRequest(ctx.Request().WithContext(timeoutCtx))
	defer cancel()

	txsHex, err := parseTransactionFromRequest(ctx.Request())
	if err != nil {
		e := api.NewErrorFields(api.ErrStatusBadRequest, fmt.Sprintf("error parsing transactions from request: %s", err.Error()))
		res := PostResponse{e.Status, e}
		return ctx.JSON(res.StatusCode, res.response)
	}
	txsParams := api.POSTTransactionsParams(params)
	postResponse := m.postTransactions(ctx, txsHex, txsParams)

	switch postResponse.response.(type) {
	case []interface{}:
		switch postResponse.response.([]interface{})[0].(type) {
		case *api.TransactionResponse:
			res, ok := postResponse.response.([]interface{})[0].(*api.TransactionResponse)
			if ok {
				return ctx.JSON(res.Status, res)
			}
		case *api.ErrorFields:
			res, ok := postResponse.response.([]interface{})[0].(*api.ErrorFields)
			if ok {
				return ctx.JSON(res.Status, res)
			}
		}

	case *api.ErrorFields:
		res, ok := postResponse.response.(*api.ErrorFields)
		if ok {
			return ctx.JSON(res.Status, res)
		}
	}
	return ctx.JSON(postResponse.StatusCode, postResponse.response)
}

// GETTransactionStatus ...
func (m ArcDefaultHandler) GETTransactionStatus(ctx echo.Context, id string) (err error) {
	reqCtx := ctx.Request().Context()

	reqCtx, span := tracing.StartTracing(reqCtx, "GETTransactionStatus", m.tracingEnabled, m.tracingAttributes...)
	defer func() {
		tracing.EndTracing(span, err)
	}()

	tx, err := m.getTransactionStatus(reqCtx, id)
	if err != nil {
		if errors.Is(err, metamorph.ErrTransactionNotFound) {
			e := api.NewErrorFields(api.ErrStatusNotFound, err.Error())
			return ctx.JSON(e.Status, e)
		}

		e := api.NewErrorFields(api.ErrStatusGeneric, err.Error())
		if span != nil {
			attr := e.GetSpanAttributes()
			span.SetAttributes(attr...)
		}
		return ctx.JSON(e.Status, e)
	}

	if tx == nil {
		e := api.NewErrorFields(api.ErrStatusNotFound, "failed to find transaction")
		if span != nil {
			attr := e.GetSpanAttributes()
			span.SetAttributes(attr...)
		}
		return ctx.JSON(e.Status, e)
	}

	return ctx.JSON(http.StatusOK, api.TransactionStatus{
		BlockHash:    &tx.BlockHash,
		BlockHeight:  &tx.BlockHeight,
		TxStatus:     (api.TransactionStatusTxStatus)(tx.Status),
		Timestamp:    m.now(),
		Txid:         tx.TxID,
		MerklePath:   &tx.MerklePath,
		ExtraInfo:    &tx.ExtraInfo,
		CompetingTxs: &tx.CompetingTxs,
	})
}

func (m ArcDefaultHandler) postTransactions(ctx echo.Context, txsHex []byte, params api.POSTTransactionsParams) PostResponse {
	var err error
	reqCtx, span := tracing.StartTracing(ctx.Request().Context(), "POSTTransactions", m.tracingEnabled, m.tracingAttributes...)
	defer func() {
		tracing.EndTracing(span, err)
	}()

	// set the globals for all transactions in this request
	transactionOptions, err := getTransactionsOptions(params, m.rejectedCallbackURLSubstrings)
	if err != nil {
		e := api.NewErrorFields(api.ErrStatusBadRequest, err.Error())
		if span != nil {
			attr := e.GetSpanAttributes()
			span.SetAttributes(attr...)
		}
		return PostResponse{e.Status, e}
	}

	// Now we check if we have the transactions present in db, if so we skip validation (as we must have already validated them)
	// if LastSubmitted is not too old and callbacks are the same then we just stop processing transactions as there is nothing new
	txIDs, e := m.getTxIDs(txsHex)
	if e != nil {
		if span != nil {
			attr := e.GetSpanAttributes()
			span.SetAttributes(attr...)
		}
		// if an error is returned, the processing failed

		return PostResponse{e.Status, e}
	}

	if !transactionOptions.ForceValidation {
		// check if we already have the transactions in db (so no need to validate)
		txStatuses, err := m.getTransactionStatuses(reqCtx, txIDs)
		allTransactionsProcessed := false
		if err != nil {
			// if we have error which is NOT ErrTransactionNotFound, return err
			if !errors.Is(err, metamorph.ErrTransactionNotFound) {
				e := api.NewErrorFields(api.ErrStatusGeneric, err.Error())
				return PostResponse{e.Status, e}
			}
		} else if len(txStatuses) == len(txIDs) {
			// if we have found all the transactions, skip the validation
			transactionOptions.SkipTxValidation = true

			// now check if we need to skip the processing of the transaction
			allProcessed := true
			for _, tx := range txStatuses {
				exists := false
				for _, cb := range tx.Callbacks {
					if cb.CallbackUrl == transactionOptions.CallbackURL {
						exists = true
						break
					}
				}
				if time.Since(tx.LastSubmitted.AsTime()) > m.rebroadcastExpiration || !exists {
					allProcessed = false
					break
				}
			}
			allTransactionsProcessed = allProcessed
		}

		// if nothing to update return

		if allTransactionsProcessed {
			return m.postResponseForAllTxsProcessed(txStatuses)
		}
	}
	successes, fails, e := m.processTransactions(reqCtx, txsHex, transactionOptions)
	if e != nil {
		if span != nil {
			attr := e.GetSpanAttributes()
			span.SetAttributes(attr...)
		}
		return PostResponse{e.Status, e}
	}

	// we cannot really return any other status here
	// each transaction in the slice will have the result of the transaction submission

	// merge success and fail results
	responses := mergeSuccessAndFailResults(successes, fails)

	return PostResponse{int(api.StatusOK), responses}
}

func mergeSuccessAndFailResults(successes []*api.TransactionResponse, fails []*api.ErrorFields) []any {
	responses := make([]any, 0, len(successes)+len(fails))
	for _, o := range successes {
		responses = append(responses, o)
	}
	for _, fo := range fails {
		responses = append(responses, fo)
	}
	return responses
}

func (m ArcDefaultHandler) postResponseForAllTxsProcessed(txStatuses []*metamorph.TransactionStatus) PostResponse {
	var successes []*api.TransactionResponse
	for _, tx := range txStatuses {
		successes = append(successes, &api.TransactionResponse{
			Status:       int(api.StatusOK),
			Title:        "OK",
			BlockHash:    &tx.BlockHash,
			BlockHeight:  &tx.BlockHeight,
			TxStatus:     (api.TransactionResponseTxStatus)(tx.Status),
			ExtraInfo:    &tx.ExtraInfo,
			CompetingTxs: &tx.CompetingTxs,
			Timestamp:    m.now(),
			Txid:         tx.TxID,
			MerklePath:   &tx.MerklePath,
		})
	}
	// merge success and fail results
	responses := make([]any, 0, len(successes))
	for _, o := range successes {
		responses = append(responses, o)
	}
	return PostResponse{int(api.StatusOK), responses}
}

// POSTTransactions ...
func (m ArcDefaultHandler) POSTTransactions(ctx echo.Context, params api.POSTTransactionsParams) (err error) {
	timeout := m.defaultTimeout
	if params.XMaxTimeout != nil {
		if *params.XMaxTimeout > metamorph.MaxTimeout {
			e := api.NewErrorFields(api.ErrStatusBadRequest, ErrMaxTimeoutExceeded.Error())
			return ctx.JSON(e.Status, e)
		}
		timeout = time.Second * time.Duration(*params.XMaxTimeout)
	}

	timeoutCtx, cancel := context.WithTimeout(ctx.Request().Context(), timeout)
	ctx.SetRequest(ctx.Request().WithContext(timeoutCtx))
	defer cancel()

	txsHex, err := parseTransactionsFromRequest(ctx.Request())
	if err != nil {
		e := api.NewErrorFields(api.ErrStatusBadRequest, fmt.Sprintf("error parsing transactions from request: %s", err.Error()))
		res := PostResponse{e.Status, e}
		return ctx.JSON(res.StatusCode, res.response)
	}

	postResponse := m.postTransactions(ctx, txsHex, params)
	return ctx.JSON(postResponse.StatusCode, postResponse.response)
}

func ValidateCallbackURL(callbackURL string, rejectedCallbackURLSubstrings []string) error {
	_, err := url.ParseRequestURI(callbackURL)
	if err != nil {
		return errors.Join(ErrInvalidCallbackURL, err)
	}

	for _, substring := range rejectedCallbackURLSubstrings {
		if strings.Contains(callbackURL, substring) {
			return ErrCallbackURLNotAcceptable
		}
	}
	return nil
}

func getTransactionsOptions(params api.POSTTransactionsParams, rejectedCallbackURLSubstrings []string) (*metamorph.TransactionOptions, error) {
	transactionOptions := &metamorph.TransactionOptions{}
	if params.XCallbackUrl != nil {
		if err := ValidateCallbackURL(*params.XCallbackUrl, rejectedCallbackURLSubstrings); err != nil {
			return nil, err
		}

		transactionOptions.CallbackURL = *params.XCallbackUrl
	}

	if params.XCallbackToken != nil {
		transactionOptions.CallbackToken = *params.XCallbackToken
	}

	if params.XCallbackBatch != nil {
		transactionOptions.CallbackBatch = *params.XCallbackBatch
	}

	if params.XWaitFor != nil {
		value, ok := metamorph_api.Status_value[*params.XWaitFor]
		if !ok {
			return nil, errors.Join(ErrStatusNotSupported, fmt.Errorf("status: %s", *params.XWaitFor))
		}
		transactionOptions.WaitForStatus = metamorph_api.Status(value)
	}

	if params.XSkipFeeValidation != nil {
		transactionOptions.SkipFeeValidation = *params.XSkipFeeValidation
	}
	if params.XCumulativeFeeValidation != nil {
		transactionOptions.CumulativeFeeValidation = *params.XCumulativeFeeValidation
	}
	if params.XSkipScriptValidation != nil {
		transactionOptions.SkipScriptValidation = *params.XSkipScriptValidation
	}
	if params.XSkipTxValidation != nil {
		transactionOptions.SkipTxValidation = *params.XSkipTxValidation
	}

	if params.XFullStatusUpdates != nil {
		transactionOptions.FullStatusUpdates = *params.XFullStatusUpdates
	}

	if params.XForceValidation != nil && *params.XForceValidation {
		transactionOptions.SkipTxValidation = false
		transactionOptions.ForceValidation = true
	}

	return transactionOptions, nil
}

func (m ArcDefaultHandler) getTxIDs(txsHex []byte) ([]string, *api.ErrorFields) {
	var txIDs []string
	for len(txsHex) != 0 {
		hexFormat := validator.GetHexFormat(txsHex)
		if hexFormat == validator.BeefHex {
			beefTx, remainingBytes, err := beef.DecodeBEEF(txsHex)
			if err != nil {
				errStr := errors.Join(ErrDecodingBeef, err).Error()
				return nil, api.NewErrorFields(api.ErrStatusMalformed, errStr)
			}
			txsHex = remainingBytes
			txIDs = append(txIDs, beefTx.GetLatestTx().TxID().String())
		} else {
			transaction, bytesUsed, err := sdkTx.NewTransactionFromStream(txsHex)
			if err != nil {
				return nil, api.NewErrorFields(api.ErrStatusBadRequest, err.Error())
			}
			txsHex = txsHex[bytesUsed:]
			txIDs = append(txIDs, transaction.TxID().String())
		}
	}

	return txIDs, nil
}

// processTransactions validates all the transactions in the array and submits to metamorph for processing.
func (m ArcDefaultHandler) processTransactions(ctx context.Context, txsHex []byte, options *metamorph.TransactionOptions) (successes []*api.TransactionResponse, fails []*api.ErrorFields, processingErr *api.ErrorFields) {
	var err error
	ctx, span := tracing.StartTracing(ctx, "processTransactions", m.tracingEnabled, m.tracingAttributes...)
	defer func() {
		tracing.EndTracing(span, err)
	}()

	// decode and validate txs
	txIDs, submittedTxs, fails, errFields := m.getTxDataFromHex(ctx, options, txsHex, fails)

<<<<<<< HEAD
			v := defaultValidator.New(m.NodePolicy, m.txFinder, m.btxClient, m.scriptVerifier, m.genesisForkBLock)
			if arcError := m.validateEFTransaction(ctx, v, transaction, options); arcError != nil {
				fails = append(fails, arcError)
				continue
			}

			submittedTxs = append(submittedTxs, transaction)
			txIDs = append(txIDs, transaction.TxID().String())
		}
=======
	if errFields != nil {
		return nil, nil, errFields
>>>>>>> c5a2e689
	}

	if len(submittedTxs) == 0 {
		return nil, fails, nil
	}

	// submit valid transactions to metamorph
	txStatuses, e := m.submitTransactions(ctx, submittedTxs, options)
	if e != nil {
		return nil, nil, e
	}

	// prepare success results
	txStatuses = filterStatusesByTxIDs(txIDs, txStatuses)

	now := m.now()
	successes = make([]*api.TransactionResponse, 0, len(submittedTxs))

	for idx, tx := range txStatuses {
		txID := tx.TxID
		if txID == "" {
			txID = submittedTxs[idx].TxID().String()
		}

		successes = append(successes, &api.TransactionResponse{
			Status:       int(api.StatusOK),
			Title:        "OK",
			BlockHash:    &tx.BlockHash,
			BlockHeight:  &tx.BlockHeight,
			TxStatus:     (api.TransactionResponseTxStatus)(tx.Status),
			ExtraInfo:    &tx.ExtraInfo,
			CompetingTxs: &tx.CompetingTxs,
			Timestamp:    now,
			Txid:         txID,
			MerklePath:   &tx.MerklePath,
		})
	}

	return successes, fails, nil
}

func (m ArcDefaultHandler) getTxDataFromHex(ctx context.Context, options *metamorph.TransactionOptions, txsHex []byte, fails []*api.ErrorFields) ([]string, []*sdkTx.Transaction, []*api.ErrorFields, *api.ErrorFields) {
	var submittedTxs []*sdkTx.Transaction
	var txIDs []string
	for len(txsHex) != 0 {
		hexFormat := validator.GetHexFormat(txsHex)

		if hexFormat == validator.BeefHex {
			beefTx, remainingBytes, err := beef.DecodeBEEF(txsHex)
			if err != nil {
				errStr := errors.Join(ErrDecodingBeef, err).Error()
				return nil, nil, nil, api.NewErrorFields(api.ErrStatusMalformed, errStr)
			}

			txsHex = remainingBytes

			v := beefValidator.New(m.NodePolicy, m.mrVerifier)
			if arcError := m.validateBEEFTransaction(ctx, v, beefTx, options); arcError != nil {
				fails = append(fails, arcError)
				continue
			}

			submittedTxs = append(submittedTxs, appendedMinedTxs(beefTx.Transactions)...)
			txIDs = append(txIDs, beefTx.GetLatestTx().TxID().String())
			continue
		}

		transaction, bytesUsed, err := sdkTx.NewTransactionFromStream(txsHex)
		if err != nil {
			return nil, nil, nil, api.NewErrorFields(api.ErrStatusBadRequest, err.Error())
		}

		txsHex = txsHex[bytesUsed:]

		v := defaultValidator.New(m.NodePolicy, m.txFinder)
		if arcError := m.validateEFTransaction(ctx, v, transaction, options); arcError != nil {
			fails = append(fails, arcError)
			continue
		}

		submittedTxs = append(submittedTxs, transaction)
		txIDs = append(txIDs, transaction.TxID().String())
	}
	return txIDs, submittedTxs, fails, nil
}

func appendedMinedTxs(txs []*beef.TxData) []*sdkTx.Transaction {
	var submittedTxs []*sdkTx.Transaction
	for _, tx := range txs {
		if !tx.IsMined() {
			submittedTxs = append(submittedTxs, tx.Transaction)
		}
	}
	return submittedTxs
}

func (m ArcDefaultHandler) validateEFTransaction(ctx context.Context, txValidator validator.DefaultValidator, transaction *sdkTx.Transaction, options *metamorph.TransactionOptions) *api.ErrorFields {
	var err error
	ctx, span := tracing.StartTracing(ctx, "validateEFTransaction", m.tracingEnabled, m.tracingAttributes...)
	defer func() {
		tracing.EndTracing(span, err)
	}()

	if options.SkipTxValidation {
		return nil
	}

	feeOpts, scriptOpts := toValidationOpts(options)

	err = txValidator.ValidateTransaction(ctx, transaction, feeOpts, scriptOpts, m.tracingEnabled, m.tracingAttributes...)
	if err != nil {
		statusCode, arcError := m.handleError(ctx, transaction, err)
		m.logger.ErrorContext(ctx, "failed to validate transaction", slog.String("id", transaction.TxID().String()), slog.Int("status", int(statusCode)), slog.String("err", err.Error()))
		return arcError
	}

	return nil
}

func (m ArcDefaultHandler) validateBEEFTransaction(ctx context.Context, txValidator validator.BeefValidator, beefTx *beef.BEEF, options *metamorph.TransactionOptions) *api.ErrorFields {
	var err error
	ctx, span := tracing.StartTracing(ctx, "validateBEEFTransaction", m.tracingEnabled, m.tracingAttributes...)
	defer func() {
		tracing.EndTracing(span, err)
	}()

	if options.SkipTxValidation {
		return nil
	}

	feeOpts, scriptOpts := toValidationOpts(options)

	errTx, err := txValidator.ValidateTransaction(ctx, beefTx, feeOpts, scriptOpts)
	if err != nil {
		statusCode, arcError := m.handleError(ctx, errTx, err)
		m.logger.ErrorContext(ctx, "failed to validate transaction", slog.String("id", errTx.TxID().String()), slog.Int("status", int(statusCode)), slog.String("err", err.Error()))

		return arcError
	}

	return nil
}

func (m ArcDefaultHandler) submitTransactions(ctx context.Context, txs []*sdkTx.Transaction, options *metamorph.TransactionOptions) ([]*metamorph.TransactionStatus, *api.ErrorFields) {
	var err error
	ctx, span := tracing.StartTracing(ctx, "submitTransactions", m.tracingEnabled, m.tracingAttributes...)
	defer func() {
		tracing.EndTracing(span, err)
	}()

	var submitStatuses []*metamorph.TransactionStatus

	// to avoid false negatives first check if ctx is expired
	select {
	case <-ctx.Done():
		_, arcError := m.handleError(ctx, nil, context.DeadlineExceeded)
		return nil, arcError
	default:
	}

	submitStatuses, err = m.TransactionHandler.SubmitTransactions(ctx, txs, options)
	if err != nil {
		var tx *sdkTx.Transaction
		if len(txs) == 1 {
			tx = txs[0]
		}
		statusCode, arcError := m.handleError(ctx, tx, err)
		m.logger.ErrorContext(ctx, "failed to submit transactions", slog.Int("txs", len(txs)), slog.Int("status", int(statusCode)), slog.String("err", err.Error()))

		return nil, arcError
	}

	if m.stats != nil {
		m.stats.Add(len(txs))
	}

	return submitStatuses, nil
}

func (m ArcDefaultHandler) getTransactionStatus(ctx context.Context, id string) (tx *metamorph.TransactionStatus, err error) {
	ctx, span := tracing.StartTracing(ctx, "getTransactionStatus", m.tracingEnabled, m.tracingAttributes...)
	defer func() {
		tracing.EndTracing(span, err)
	}()

	tx, err = m.TransactionHandler.GetTransactionStatus(ctx, id)
	if err != nil {
		return nil, err
	}

	return tx, nil
}

func (m ArcDefaultHandler) getTransactionStatuses(ctx context.Context, txIDs []string) (tx []*metamorph.TransactionStatus, err error) {
	ctx, span := tracing.StartTracing(ctx, "getTransactionStatus", m.tracingEnabled, m.tracingAttributes...)
	defer func() {
		tracing.EndTracing(span, err)
	}()

	tx, err = m.TransactionHandler.GetTransactionStatuses(ctx, txIDs)
	if err != nil {
		return nil, err
	}

	return tx, nil
}

func (ArcDefaultHandler) handleError(_ context.Context, transaction *sdkTx.Transaction, submitErr error) (api.StatusCode, *api.ErrorFields) {
	if submitErr == nil {
		return api.StatusOK, nil
	}

	status := api.ErrStatusGeneric

	var validatorErr *validator.Error
	ok := errors.As(submitErr, &validatorErr)
	if ok {
		status = validatorErr.ArcErrorStatus
	}

	// enrich the response with the error details
	arcError := api.NewErrorFields(status, submitErr.Error())

	if transaction != nil {
		arcError.Txid = PtrTo(transaction.TxID().String())
	}

	return status, arcError
}

// PtrTo returns a pointer to the given value.
func PtrTo[T any](v T) *T {
	return &v
}

func toValidationOpts(opts *metamorph.TransactionOptions) (validator.FeeValidation, validator.ScriptValidation) {
	fv := validator.StandardFeeValidation
	if opts.SkipFeeValidation {
		fv = validator.NoneFeeValidation
	} else if opts.CumulativeFeeValidation {
		fv = validator.CumulativeFeeValidation
	}

	sv := validator.StandardScriptValidation
	if opts.SkipScriptValidation {
		sv = validator.NoneScriptValidation
	}

	return fv, sv
}

func (m ArcDefaultHandler) Shutdown() {
	if m.stats != nil {
		m.stats.UnregisterStats()
	}
}<|MERGE_RESOLUTION|>--- conflicted
+++ resolved
@@ -569,20 +569,8 @@
 	// decode and validate txs
 	txIDs, submittedTxs, fails, errFields := m.getTxDataFromHex(ctx, options, txsHex, fails)
 
-<<<<<<< HEAD
-			v := defaultValidator.New(m.NodePolicy, m.txFinder, m.btxClient, m.scriptVerifier, m.genesisForkBLock)
-			if arcError := m.validateEFTransaction(ctx, v, transaction, options); arcError != nil {
-				fails = append(fails, arcError)
-				continue
-			}
-
-			submittedTxs = append(submittedTxs, transaction)
-			txIDs = append(txIDs, transaction.TxID().String())
-		}
-=======
 	if errFields != nil {
 		return nil, nil, errFields
->>>>>>> c5a2e689
 	}
 
 	if len(submittedTxs) == 0 {
@@ -657,7 +645,7 @@
 
 		txsHex = txsHex[bytesUsed:]
 
-		v := defaultValidator.New(m.NodePolicy, m.txFinder)
+		v := defaultValidator.New(m.NodePolicy, m.txFinder, m.btxClient, m.scriptVerifier, m.genesisForkBLock)
 		if arcError := m.validateEFTransaction(ctx, v, transaction, options); arcError != nil {
 			fails = append(fails, arcError)
 			continue

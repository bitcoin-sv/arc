package handler

import (
	"context"
	"errors"
	"fmt"
	"log/slog"
	"net/http"
	"net/url"
	"runtime"
	"strings"
	"time"

	sdkTx "github.com/bsv-blockchain/go-sdk/transaction"
	"github.com/ccoveille/go-safecast"
	"github.com/labstack/echo/v4"
	"github.com/ordishs/go-bitcoin"
	"go.opentelemetry.io/otel/attribute"

	"github.com/bitcoin-sv/arc/internal/api/handler/internal/merkle_verifier"
	"github.com/bitcoin-sv/arc/internal/beef"
	"github.com/bitcoin-sv/arc/internal/blocktx"
	"github.com/bitcoin-sv/arc/internal/logger"
	"github.com/bitcoin-sv/arc/internal/metamorph"
	"github.com/bitcoin-sv/arc/internal/metamorph/metamorph_api"
	"github.com/bitcoin-sv/arc/internal/validator"
	beefValidator "github.com/bitcoin-sv/arc/internal/validator/beef"
	defaultValidator "github.com/bitcoin-sv/arc/internal/validator/default"
	"github.com/bitcoin-sv/arc/internal/version"
	"github.com/bitcoin-sv/arc/pkg/api"
	"github.com/bitcoin-sv/arc/pkg/tracing"
)

const (
	timeoutSecondsDefault = 5
	mapExpiryTimeDefault  = 24 * time.Hour
)

var (
	ErrInvalidCallbackURL       = errors.New("invalid callback URL")
	ErrCallbackURLNotAcceptable = errors.New("callback URL not acceptable")
	ErrStatusNotSupported       = errors.New("status not supported")
	ErrDecodingBeef             = errors.New("error while decoding BEEF")
	ErrMaxTimeoutExceeded       = fmt.Errorf("max timeout can not be higher than %d", metamorph.MaxTimeout)
)

type ArcDefaultHandler struct {
	TransactionHandler      metamorph.TransactionHandler
	NodePolicy              *bitcoin.Settings
	maxTxSizePolicy         uint64
	maxTxSigopsCountsPolicy uint64
	maxscriptsizepolicy     uint64

	logger                        *slog.Logger
	now                           func() time.Time
	rejectedCallbackURLSubstrings []string
	txFinder                      validator.TxFinderI
	mapExpiryTime                 time.Duration
	defaultTimeout                time.Duration
	mrVerifier                    validator.MerkleVerifierI
	tracingEnabled                bool
	tracingAttributes             []attribute.KeyValue
	stats                         *Stats
}

type PostResponse struct {
	StatusCode int
	response   interface{}
}

func WithNow(nowFunc func() time.Time) func(*ArcDefaultHandler) {
	return func(p *ArcDefaultHandler) {
		p.now = nowFunc
	}
}

func WithStats(stats *Stats) func(*ArcDefaultHandler) {
	return func(p *ArcDefaultHandler) {
		p.stats = stats
	}
}

func WithCallbackURLRestrictions(rejectedCallbackURLSubstrings []string) func(*ArcDefaultHandler) {
	return func(p *ArcDefaultHandler) {
		p.rejectedCallbackURLSubstrings = rejectedCallbackURLSubstrings
	}
}

func WithServerMaxTimeoutDefault(timeout time.Duration) func(*ArcDefaultHandler) {
	return func(s *ArcDefaultHandler) {
		s.defaultTimeout = timeout
	}
}

func WithCacheExpiryTime(d time.Duration) func(*ArcDefaultHandler) {
	return func(p *ArcDefaultHandler) {
		p.mapExpiryTime = d
	}
}

func WithTracer(attr ...attribute.KeyValue) func(s *ArcDefaultHandler) {
	return func(a *ArcDefaultHandler) {
		a.tracingEnabled = true
		if len(attr) > 0 {
			a.tracingAttributes = append(a.tracingAttributes, attr...)
		}
		_, file, _, ok := runtime.Caller(1)
		if ok {
			a.tracingAttributes = append(a.tracingAttributes, attribute.String("file", file))
		}
	}
}

type Option func(f *ArcDefaultHandler)

func NewDefault(
	logger *slog.Logger,
	transactionHandler metamorph.TransactionHandler,
	merkleRootsVerifier blocktx.MerkleRootsVerifier,
	policy *bitcoin.Settings,
	cachedFinder validator.TxFinderI,
	opts ...Option,
) (*ArcDefaultHandler, error) {
	mr := merkle_verifier.New(merkleRootsVerifier)

	var maxscriptsizepolicy, maxTxSigopsCountsPolicy, maxTxSizePolicy uint64
	var err error
	if policy != nil {
		maxscriptsizepolicy, err = safecast.ToUint64(policy.MaxScriptSizePolicy)
		if err != nil {
			return nil, err
		}

		maxTxSigopsCountsPolicy, err = safecast.ToUint64(policy.MaxTxSigopsCountsPolicy)
		if err != nil {
			return nil, err
		}

		maxTxSizePolicy, err = safecast.ToUint64(policy.MaxTxSizePolicy)
		if err != nil {
			return nil, err
		}
	}

	handler := &ArcDefaultHandler{
		TransactionHandler:      transactionHandler,
		NodePolicy:              policy,
		logger:                  logger,
		now:                     time.Now,
		mrVerifier:              mr,
		txFinder:                cachedFinder,
		mapExpiryTime:           mapExpiryTimeDefault,
		defaultTimeout:          timeoutSecondsDefault * time.Second,
		maxTxSizePolicy:         maxTxSizePolicy,
		maxTxSigopsCountsPolicy: maxTxSigopsCountsPolicy,
		maxscriptsizepolicy:     maxscriptsizepolicy,
	}

	// apply options
	for _, opt := range opts {
		opt(handler)
	}

	return handler, nil
}

func (m ArcDefaultHandler) GETPolicy(ctx echo.Context) (err error) {
	_, span := tracing.StartTracing(ctx.Request().Context(), "GETPolicy", m.tracingEnabled, m.tracingAttributes...)
	defer func() {
		tracing.EndTracing(span, err)
	}()

	satoshis, bytes := calcFeesFromBSVPerKB(m.NodePolicy.MinMiningTxFee)

	return ctx.JSON(http.StatusOK, api.PolicyResponse{

		Policy: api.Policy{
			Maxscriptsizepolicy:     m.maxscriptsizepolicy,
			Maxtxsigopscountspolicy: m.maxTxSigopsCountsPolicy,
			Maxtxsizepolicy:         m.maxTxSizePolicy,
			MiningFee: api.FeeAmount{
				Bytes:    bytes,
				Satoshis: satoshis,
			},
		},
		Timestamp: m.now().UTC(),
	})
}

func (m ArcDefaultHandler) GETHealth(ctx echo.Context) (err error) {
	var reason *string
	err = m.TransactionHandler.Health(ctx.Request().Context())
	if err != nil {
		errMsg := err.Error()
		reason = &errMsg
	}
	return ctx.JSON(http.StatusOK, api.Health{
		Healthy: PtrTo(err == nil),
		Version: &version.Version,
		Reason:  reason,
	})
}

func calcFeesFromBSVPerKB(feePerKB float64) (uint64, uint64) {
	bytes := uint64(1000)
	fSatoshis := feePerKB * 1e8
	satoshis := uint64(fSatoshis)

	// increment bytes and satoshis by a factor of 10 until satoshis is not a fraction
	for fSatoshis != float64(satoshis) {
		fSatoshis *= 10
		satoshis = uint64(fSatoshis)
		bytes *= 10
	}

	return satoshis, bytes
}

<<<<<<< HEAD
=======
func (m ArcDefaultHandler) postTransaction(ctx echo.Context, params api.POSTTransactionParams) PostResponse {
	var err error
	attributes := m.tracingAttributes
	if eventID, ok := ctx.Request().Context().Value(logger.EventIDField).(string); ok {
		attributes = append(m.tracingAttributes, attribute.String(logger.EventID, eventID))
	}
	reqCtx, span := tracing.StartTracing(ctx.Request().Context(), "POSTTransaction", m.tracingEnabled, attributes...)
	defer func() {
		tracing.EndTracing(span, err)
	}()

	transactionOptions, err := getTransactionOptions(params, m.rejectedCallbackURLSubstrings)
	if err != nil {
		e := api.NewErrorFields(api.ErrStatusBadRequest, err.Error())
		return PostResponse{e.Status, e}
	}

	txHex, err := parseTransactionFromRequest(ctx.Request())
	if err != nil {
		e := api.NewErrorFields(api.ErrStatusBadRequest, fmt.Sprintf("error parsing transaction from request: %s", err.Error()))
		if span != nil {
			attr := e.GetSpanAttributes()
			span.SetAttributes(attr...)
		}
		return PostResponse{e.Status, e}
	}

	// Now we check if we have the transaction present in db, if so we skip validation (as we must have already validated it)
	// if LastSubmitted is not too old and callbacks are the same then we just stop processing transaction as there is nothing new
	txIDs, e := m.getTxIDs(txHex)
	if e != nil {
		if span != nil {
			attr := e.GetSpanAttributes()
			span.SetAttributes(attr...)
		}
		// if an error is returned, the processing failed
		return PostResponse{e.Status, e}
	}

	if !transactionOptions.ForceValidation {
		// check if we already have the transaction in db (so no need to validate)
		tx, err := m.getTransactionStatus(reqCtx, txIDs[0])
		if err != nil {
			// if we have error which is NOT ErrTransactionNotFound, return err
			if !errors.Is(err, metamorph.ErrTransactionNotFound) {
				m.logger.Error("Failed to get transaction status", slog.String("hash", txIDs[0]), slog.String("err", err.Error()))
			}
		} else {
			// if transaction was found skip the validation
			transactionOptions.SkipTxValidation = true

			// check if all callbacks already exist
			callbackAlreadyExists := true

			if transactionOptions.CallbackURL != "" || transactionOptions.CallbackToken != "" {
				for _, cb := range tx.Callbacks {
					callbackAlreadyExists = false
					if cb.CallbackUrl == transactionOptions.CallbackURL && cb.CallbackToken == transactionOptions.CallbackToken {
						callbackAlreadyExists = true
						break
					}
				}
			}

			// if tx has been last submitted less than expiry time ago and callbacks already exist, return current status
			if time.Since(tx.LastSubmitted.AsTime()) < m.mapExpiryTime && callbackAlreadyExists {
				return PostResponse{int(api.StatusOK), &api.TransactionResponse{
					Status:       int(api.StatusOK),
					Title:        "OK",
					BlockHash:    &tx.BlockHash,
					BlockHeight:  &tx.BlockHeight,
					TxStatus:     (api.TransactionResponseTxStatus)(tx.Status),
					ExtraInfo:    &tx.ExtraInfo,
					CompetingTxs: &tx.CompetingTxs,
					Timestamp:    m.now(),
					Txid:         txIDs[0],
					MerklePath:   &tx.MerklePath,
				}}
			}
		}
	}

	successes, fails, e := m.processTransactions(reqCtx, txHex, transactionOptions)
	if e != nil {
		if span != nil {
			attr := e.GetSpanAttributes()
			span.SetAttributes(attr...)
		}
		// if an error is returned, the processing failed
		return PostResponse{e.Status, e}
	}

	if len(fails) > 0 {
		// if a fail result is returned, the processing/validation failed
		e = fails[0]
		if span != nil {
			attr := e.GetSpanAttributes()
			span.SetAttributes(attr...)
		}
		return PostResponse{e.Status, e}
	}

	res := successes[0]

	if span != nil {
		span.SetAttributes(attribute.String("status", string(res.TxStatus)))
	}

	return PostResponse{res.Status, res}
}

>>>>>>> acdfaaa1
// POSTTransaction ...
func (m ArcDefaultHandler) POSTTransaction(ctx echo.Context, params api.POSTTransactionParams) (err error) {
	timeout := m.defaultTimeout
	if params.XMaxTimeout != nil {
		if *params.XMaxTimeout > metamorph.MaxTimeout {
			e := api.NewErrorFields(api.ErrStatusBadRequest, ErrMaxTimeoutExceeded.Error())
			return ctx.JSON(e.Status, e)
		}
		timeout = time.Second * time.Duration(*params.XMaxTimeout)
	}

	timeoutCtx, cancel := context.WithTimeout(ctx.Request().Context(), timeout)
	ctx.SetRequest(ctx.Request().WithContext(timeoutCtx))
	defer cancel()

	txsHex, err := parseTransactionFromRequest(ctx.Request())
	if err != nil {
		e := api.NewErrorFields(api.ErrStatusBadRequest, fmt.Sprintf("error parsing transactions from request: %s", err.Error()))
		res := PostResponse{e.Status, e}
		return ctx.JSON(res.StatusCode, res.response)
	}
	txsParams := api.POSTTransactionsParams(params)
	postResponse := m.postTransactions(ctx, txsHex, txsParams)

	// postTransactions returns different PostResponse, until we merge api endpoints we will need this casting
	switch postResponse.response.(type) {
	case []interface{}:
		switch postResponse.response.([]interface{})[0].(type) {
		case *api.TransactionResponse:
			res, ok := postResponse.response.([]interface{})[0].(*api.TransactionResponse)
			if ok {
				return ctx.JSON(res.Status, res)
			}
		case *api.ErrorFields:
			res, ok := postResponse.response.([]interface{})[0].(*api.ErrorFields)
			if ok {
				return ctx.JSON(res.Status, res)
			}
		}

	case *api.ErrorFields:
		res, ok := postResponse.response.(*api.ErrorFields)
		if ok {
			return ctx.JSON(res.Status, res)
		}
	}
	return ctx.JSON(postResponse.StatusCode, postResponse.response)
}

// GETTransactionStatus ...
func (m ArcDefaultHandler) GETTransactionStatus(ctx echo.Context, id string) (err error) {
	reqCtx := ctx.Request().Context()

	reqCtx, span := tracing.StartTracing(reqCtx, "GETTransactionStatus", m.tracingEnabled, m.tracingAttributes...)
	defer func() {
		tracing.EndTracing(span, err)
	}()

	tx, err := m.getTransactionStatus(reqCtx, id)
	if err != nil {
		if errors.Is(err, metamorph.ErrTransactionNotFound) {
			e := api.NewErrorFields(api.ErrStatusNotFound, err.Error())
			return ctx.JSON(e.Status, e)
		}

		e := api.NewErrorFields(api.ErrStatusGeneric, err.Error())
		if span != nil {
			attr := e.GetSpanAttributes()
			span.SetAttributes(attr...)
		}
		return ctx.JSON(e.Status, e)
	}

	if tx == nil {
		e := api.NewErrorFields(api.ErrStatusNotFound, "failed to find transaction")
		if span != nil {
			attr := e.GetSpanAttributes()
			span.SetAttributes(attr...)
		}
		return ctx.JSON(e.Status, e)
	}

	return ctx.JSON(http.StatusOK, api.TransactionStatus{
		BlockHash:    &tx.BlockHash,
		BlockHeight:  &tx.BlockHeight,
		TxStatus:     (api.TransactionStatusTxStatus)(tx.Status),
		Timestamp:    m.now(),
		Txid:         tx.TxID,
		MerklePath:   &tx.MerklePath,
		ExtraInfo:    &tx.ExtraInfo,
		CompetingTxs: &tx.CompetingTxs,
	})
}

func (m ArcDefaultHandler) postTransactions(ctx echo.Context, txsHex []byte, params api.POSTTransactionsParams) PostResponse {
	var err error
	reqCtx, span := tracing.StartTracing(ctx.Request().Context(), "POSTTransactions", m.tracingEnabled, m.tracingAttributes...)
	defer func() {
		tracing.EndTracing(span, err)
	}()

	// set the globals for all transactions in this request
	transactionOptions, err := getTransactionsOptions(params, m.rejectedCallbackURLSubstrings)
	if err != nil {
		e := api.NewErrorFields(api.ErrStatusBadRequest, err.Error())
		if span != nil {
			attr := e.GetSpanAttributes()
			span.SetAttributes(attr...)
		}
		return PostResponse{e.Status, e}
	}

	// Now we check if we have the transactions present in db, if so we skip validation (as we must have already validated them)
	// if LastSubmitted is not too old and callbacks are the same then we just stop processing transactions as there is nothing new
	txIDs, e := m.getTxIDs(txsHex)
	if e != nil {
		if span != nil {
			attr := e.GetSpanAttributes()
			span.SetAttributes(attr...)
		}
		// if an error is returned, the processing failed

		return PostResponse{e.Status, e}
	}

	if !transactionOptions.ForceValidation {
		// check if we already have the transactions in db (so no need to validate)
		txStatuses, err := m.getTransactionStatuses(reqCtx, txIDs)
		allTransactionsProcessed := false
		if err != nil {
			// if we have error which is NOT ErrTransactionNotFound, return err
			if !errors.Is(err, metamorph.ErrTransactionNotFound) {
				e := api.NewErrorFields(api.ErrStatusGeneric, err.Error())
				return PostResponse{e.Status, e}
			}
		} else if len(txStatuses) == len(txIDs) {
			// if we have found all the transactions, skip the validation
			transactionOptions.SkipTxValidation = true

			// now check if we need to skip the processing of the transaction
			allProcessed := true
			for _, tx := range txStatuses {
				exists := false
				for _, cb := range tx.Callbacks {
					if cb.CallbackUrl == transactionOptions.CallbackURL {
						exists = true
						break
					}
				}
				if time.Since(tx.LastSubmitted.AsTime()) > m.mapExpiryTime || !exists {
					allProcessed = false
					break
				}
			}
			allTransactionsProcessed = allProcessed
		}

		// if nothing to update return
		var successes []*api.TransactionResponse
		if allTransactionsProcessed {
			for _, tx := range txStatuses {
				successes = append(successes, &api.TransactionResponse{
					Status:       int(api.StatusOK),
					Title:        "OK",
					BlockHash:    &tx.BlockHash,
					BlockHeight:  &tx.BlockHeight,
					TxStatus:     (api.TransactionResponseTxStatus)(tx.Status),
					ExtraInfo:    &tx.ExtraInfo,
					CompetingTxs: &tx.CompetingTxs,
					Timestamp:    m.now(),
					Txid:         tx.TxID,
					MerklePath:   &tx.MerklePath,
				})
			}
			// merge success and fail results
			responses := make([]any, 0, len(successes))
			for _, o := range successes {
				responses = append(responses, o)
			}
			return PostResponse{int(api.StatusOK), responses}
		}
	}

	successes, fails, e := m.processTransactions(reqCtx, txsHex, transactionOptions)
	if e != nil {
		if span != nil {
			attr := e.GetSpanAttributes()
			span.SetAttributes(attr...)
		}
		return PostResponse{e.Status, e}
	}

	// we cannot really return any other status here
	// each transaction in the slice will have the result of the transaction submission

	// merge success and fail results
	responses := make([]any, 0, len(successes)+len(fails))
	for _, o := range successes {
		responses = append(responses, o)
	}
	for _, fo := range fails {
		responses = append(responses, fo)
	}

	return PostResponse{int(api.StatusOK), responses}
}

// POSTTransactions ...
func (m ArcDefaultHandler) POSTTransactions(ctx echo.Context, params api.POSTTransactionsParams) (err error) {
	timeout := m.defaultTimeout
	if params.XMaxTimeout != nil {
		if *params.XMaxTimeout > metamorph.MaxTimeout {
			e := api.NewErrorFields(api.ErrStatusBadRequest, ErrMaxTimeoutExceeded.Error())
			return ctx.JSON(e.Status, e)
		}
		timeout = time.Second * time.Duration(*params.XMaxTimeout)
	}

	timeoutCtx, cancel := context.WithTimeout(ctx.Request().Context(), timeout)
	ctx.SetRequest(ctx.Request().WithContext(timeoutCtx))
	defer cancel()

	txsHex, err := parseTransactionsFromRequest(ctx.Request())
	if err != nil {
		e := api.NewErrorFields(api.ErrStatusBadRequest, fmt.Sprintf("error parsing transactions from request: %s", err.Error()))
		res := PostResponse{e.Status, e}
		return ctx.JSON(res.StatusCode, res.response)
	}

	postResponse := m.postTransactions(ctx, txsHex, params)
	return ctx.JSON(postResponse.StatusCode, postResponse.response)
}

func ValidateCallbackURL(callbackURL string, rejectedCallbackURLSubstrings []string) error {
	_, err := url.ParseRequestURI(callbackURL)
	if err != nil {
		return errors.Join(ErrInvalidCallbackURL, err)
	}

	for _, substring := range rejectedCallbackURLSubstrings {
		if strings.Contains(callbackURL, substring) {
			return ErrCallbackURLNotAcceptable
		}
	}
	return nil
}

func getTransactionsOptions(params api.POSTTransactionsParams, rejectedCallbackURLSubstrings []string) (*metamorph.TransactionOptions, error) {
	transactionOptions := &metamorph.TransactionOptions{}
	if params.XCallbackUrl != nil {
		if err := ValidateCallbackURL(*params.XCallbackUrl, rejectedCallbackURLSubstrings); err != nil {
			return nil, err
		}

		transactionOptions.CallbackURL = *params.XCallbackUrl
	}

	if params.XCallbackToken != nil {
		transactionOptions.CallbackToken = *params.XCallbackToken
	}

	if params.XCallbackBatch != nil {
		transactionOptions.CallbackBatch = *params.XCallbackBatch
	}

	if params.XWaitFor != nil {
		value, ok := metamorph_api.Status_value[*params.XWaitFor]
		if !ok {
			return nil, errors.Join(ErrStatusNotSupported, fmt.Errorf("status: %s", *params.XWaitFor))
		}
		transactionOptions.WaitForStatus = metamorph_api.Status(value)
	}

	if params.XSkipFeeValidation != nil {
		transactionOptions.SkipFeeValidation = *params.XSkipFeeValidation
	}
	if params.XCumulativeFeeValidation != nil {
		transactionOptions.CumulativeFeeValidation = *params.XCumulativeFeeValidation
	}
	if params.XSkipScriptValidation != nil {
		transactionOptions.SkipScriptValidation = *params.XSkipScriptValidation
	}
	if params.XSkipTxValidation != nil {
		transactionOptions.SkipTxValidation = *params.XSkipTxValidation
	}

	if params.XFullStatusUpdates != nil {
		transactionOptions.FullStatusUpdates = *params.XFullStatusUpdates
	}

	if params.XForceValidation != nil && *params.XForceValidation {
		transactionOptions.SkipTxValidation = false
		transactionOptions.ForceValidation = true
	}

	return transactionOptions, nil
}

func (m ArcDefaultHandler) getTxIDs(txsHex []byte) ([]string, *api.ErrorFields) {
	var txIDs []string
	for len(txsHex) != 0 {
		hexFormat := validator.GetHexFormat(txsHex)
		if hexFormat == validator.BeefHex {
			beefTx, remainingBytes, err := beef.DecodeBEEF(txsHex)
			if err != nil {
				errStr := errors.Join(ErrDecodingBeef, err).Error()
				return nil, api.NewErrorFields(api.ErrStatusMalformed, errStr)
			}
			txsHex = remainingBytes
			txIDs = append(txIDs, beefTx.GetLatestTx().TxID().String())
		} else {
			transaction, bytesUsed, err := sdkTx.NewTransactionFromStream(txsHex)
			if err != nil {
				return nil, api.NewErrorFields(api.ErrStatusBadRequest, err.Error())
			}
			txsHex = txsHex[bytesUsed:]
			txIDs = append(txIDs, transaction.TxID().String())
		}
	}

	return txIDs, nil
}

// processTransactions validates all the transactions in the array and submits to metamorph for processing.
func (m ArcDefaultHandler) processTransactions(ctx context.Context, txsHex []byte, options *metamorph.TransactionOptions) (successes []*api.TransactionResponse, fails []*api.ErrorFields, processingErr *api.ErrorFields) {
	var err error
	ctx, span := tracing.StartTracing(ctx, "processTransactions", m.tracingEnabled, m.tracingAttributes...)
	defer func() {
		tracing.EndTracing(span, err)
	}()

	var submittedTxs []*sdkTx.Transaction

	// decode and validate txs
	var txIDs []string
	for len(txsHex) != 0 {
		hexFormat := validator.GetHexFormat(txsHex)

		if hexFormat == validator.BeefHex {
			beefTx, remainingBytes, err := beef.DecodeBEEF(txsHex)
			if err != nil {
				errStr := errors.Join(ErrDecodingBeef, err).Error()
				return nil, nil, api.NewErrorFields(api.ErrStatusMalformed, errStr)
			}

			txsHex = remainingBytes

			v := beefValidator.New(m.NodePolicy, m.mrVerifier)
			if arcError := m.validateBEEFTransaction(ctx, v, beefTx, options); arcError != nil {
				fails = append(fails, arcError)
				continue
			}

			for _, tx := range beefTx.Transactions {
				if !tx.IsMined() {
					submittedTxs = append(submittedTxs, tx.Transaction)
				}
			}

			txIDs = append(txIDs, beefTx.GetLatestTx().TxID().String())
		} else {
			transaction, bytesUsed, err := sdkTx.NewTransactionFromStream(txsHex)
			if err != nil {
				return nil, nil, api.NewErrorFields(api.ErrStatusBadRequest, err.Error())
			}

			txsHex = txsHex[bytesUsed:]

			v := defaultValidator.New(m.NodePolicy, m.txFinder)
			if arcError := m.validateEFTransaction(ctx, v, transaction, options); arcError != nil {
				fails = append(fails, arcError)
				continue
			}

			submittedTxs = append(submittedTxs, transaction)
			txIDs = append(txIDs, transaction.TxID().String())
		}
	}

	if len(submittedTxs) == 0 {
		return nil, fails, nil
	}

	// submit valid transactions to metamorph
	txStatuses, e := m.submitTransactions(ctx, submittedTxs, options)
	if e != nil {
		return nil, nil, e
	}

	// prepare success results
	txStatuses = filterStatusesByTxIDs(txIDs, txStatuses)

	now := m.now()
	successes = make([]*api.TransactionResponse, 0, len(submittedTxs))

	for idx, tx := range txStatuses {
		txID := tx.TxID
		if txID == "" {
			txID = submittedTxs[idx].TxID().String()
		}

		successes = append(successes, &api.TransactionResponse{
			Status:       int(api.StatusOK),
			Title:        "OK",
			BlockHash:    &tx.BlockHash,
			BlockHeight:  &tx.BlockHeight,
			TxStatus:     (api.TransactionResponseTxStatus)(tx.Status),
			ExtraInfo:    &tx.ExtraInfo,
			CompetingTxs: &tx.CompetingTxs,
			Timestamp:    now,
			Txid:         txID,
			MerklePath:   &tx.MerklePath,
		})
	}

	return successes, fails, nil
}

func (m ArcDefaultHandler) validateEFTransaction(ctx context.Context, txValidator validator.DefaultValidator, transaction *sdkTx.Transaction, options *metamorph.TransactionOptions) *api.ErrorFields {
	var err error
	ctx, span := tracing.StartTracing(ctx, "validateEFTransaction", m.tracingEnabled, m.tracingAttributes...)
	defer func() {
		tracing.EndTracing(span, err)
	}()

	if options.SkipTxValidation {
		return nil
	}

	feeOpts, scriptOpts := toValidationOpts(options)

	err = txValidator.ValidateTransaction(ctx, transaction, feeOpts, scriptOpts, m.tracingEnabled, m.tracingAttributes...)
	if err != nil {
		statusCode, arcError := m.handleError(ctx, transaction, err)
		m.logger.ErrorContext(ctx, "failed to validate transaction", slog.String("id", transaction.TxID().String()), slog.Int("status", int(statusCode)), slog.String("err", err.Error()))
		return arcError
	}

	return nil
}

func (m ArcDefaultHandler) validateBEEFTransaction(ctx context.Context, txValidator validator.BeefValidator, beefTx *beef.BEEF, options *metamorph.TransactionOptions) *api.ErrorFields {
	var err error
	ctx, span := tracing.StartTracing(ctx, "validateBEEFTransaction", m.tracingEnabled, m.tracingAttributes...)
	defer func() {
		tracing.EndTracing(span, err)
	}()

	if options.SkipTxValidation {
		return nil
	}

	feeOpts, scriptOpts := toValidationOpts(options)

	errTx, err := txValidator.ValidateTransaction(ctx, beefTx, feeOpts, scriptOpts)
	if err != nil {
		statusCode, arcError := m.handleError(ctx, errTx, err)
		m.logger.ErrorContext(ctx, "failed to validate transaction", slog.String("id", errTx.TxID().String()), slog.Int("status", int(statusCode)), slog.String("err", err.Error()))

		return arcError
	}

	return nil
}

func (m ArcDefaultHandler) submitTransactions(ctx context.Context, txs []*sdkTx.Transaction, options *metamorph.TransactionOptions) ([]*metamorph.TransactionStatus, *api.ErrorFields) {
	var err error
	ctx, span := tracing.StartTracing(ctx, "submitTransactions", m.tracingEnabled, m.tracingAttributes...)
	defer func() {
		tracing.EndTracing(span, err)
	}()

	var submitStatuses []*metamorph.TransactionStatus

	// to avoid false negatives first check if ctx is expired
	select {
	case <-ctx.Done():
		_, arcError := m.handleError(ctx, nil, context.DeadlineExceeded)
		return nil, arcError
	default:
	}

	submitStatuses, err = m.TransactionHandler.SubmitTransactions(ctx, txs, options)
	if err != nil {
		var tx *sdkTx.Transaction
		if len(txs) == 1 {
			tx = txs[0]
		}
		statusCode, arcError := m.handleError(ctx, tx, err)
		m.logger.ErrorContext(ctx, "failed to submit transactions", slog.Int("txs", len(txs)), slog.Int("status", int(statusCode)), slog.String("err", err.Error()))

		return nil, arcError
	}

	if m.stats != nil {
		m.stats.Add(len(txs))
	}

	return submitStatuses, nil
}

func (m ArcDefaultHandler) getTransactionStatus(ctx context.Context, id string) (tx *metamorph.TransactionStatus, err error) {
	ctx, span := tracing.StartTracing(ctx, "getTransactionStatus", m.tracingEnabled, m.tracingAttributes...)
	defer func() {
		tracing.EndTracing(span, err)
	}()

	tx, err = m.TransactionHandler.GetTransactionStatus(ctx, id)
	if err != nil {
		return nil, err
	}

	return tx, nil
}

func (m ArcDefaultHandler) getTransactionStatuses(ctx context.Context, txIDs []string) (tx []*metamorph.TransactionStatus, err error) {
	ctx, span := tracing.StartTracing(ctx, "getTransactionStatus", m.tracingEnabled, m.tracingAttributes...)
	defer func() {
		tracing.EndTracing(span, err)
	}()

	tx, err = m.TransactionHandler.GetTransactionStatuses(ctx, txIDs)
	if err != nil {
		return nil, err
	}

	return tx, nil
}

func (ArcDefaultHandler) handleError(_ context.Context, transaction *sdkTx.Transaction, submitErr error) (api.StatusCode, *api.ErrorFields) {
	if submitErr == nil {
		return api.StatusOK, nil
	}

	status := api.ErrStatusGeneric

	var validatorErr *validator.Error
	ok := errors.As(submitErr, &validatorErr)
	if ok {
		status = validatorErr.ArcErrorStatus
	}

	// enrich the response with the error details
	arcError := api.NewErrorFields(status, submitErr.Error())

	if transaction != nil {
		arcError.Txid = PtrTo(transaction.TxID().String())
	}

	return status, arcError
}

// PtrTo returns a pointer to the given value.
func PtrTo[T any](v T) *T {
	return &v
}

func toValidationOpts(opts *metamorph.TransactionOptions) (validator.FeeValidation, validator.ScriptValidation) {
	fv := validator.StandardFeeValidation
	if opts.SkipFeeValidation {
		fv = validator.NoneFeeValidation
	} else if opts.CumulativeFeeValidation {
		fv = validator.CumulativeFeeValidation
	}

	sv := validator.StandardScriptValidation
	if opts.SkipScriptValidation {
		sv = validator.NoneScriptValidation
	}

	return fv, sv
}

func (m ArcDefaultHandler) Shutdown() {
	if m.stats != nil {
		m.stats.UnregisterStats()
	}
}<|MERGE_RESOLUTION|>--- conflicted
+++ resolved
@@ -216,120 +216,6 @@
 	return satoshis, bytes
 }
 
-<<<<<<< HEAD
-=======
-func (m ArcDefaultHandler) postTransaction(ctx echo.Context, params api.POSTTransactionParams) PostResponse {
-	var err error
-	attributes := m.tracingAttributes
-	if eventID, ok := ctx.Request().Context().Value(logger.EventIDField).(string); ok {
-		attributes = append(m.tracingAttributes, attribute.String(logger.EventID, eventID))
-	}
-	reqCtx, span := tracing.StartTracing(ctx.Request().Context(), "POSTTransaction", m.tracingEnabled, attributes...)
-	defer func() {
-		tracing.EndTracing(span, err)
-	}()
-
-	transactionOptions, err := getTransactionOptions(params, m.rejectedCallbackURLSubstrings)
-	if err != nil {
-		e := api.NewErrorFields(api.ErrStatusBadRequest, err.Error())
-		return PostResponse{e.Status, e}
-	}
-
-	txHex, err := parseTransactionFromRequest(ctx.Request())
-	if err != nil {
-		e := api.NewErrorFields(api.ErrStatusBadRequest, fmt.Sprintf("error parsing transaction from request: %s", err.Error()))
-		if span != nil {
-			attr := e.GetSpanAttributes()
-			span.SetAttributes(attr...)
-		}
-		return PostResponse{e.Status, e}
-	}
-
-	// Now we check if we have the transaction present in db, if so we skip validation (as we must have already validated it)
-	// if LastSubmitted is not too old and callbacks are the same then we just stop processing transaction as there is nothing new
-	txIDs, e := m.getTxIDs(txHex)
-	if e != nil {
-		if span != nil {
-			attr := e.GetSpanAttributes()
-			span.SetAttributes(attr...)
-		}
-		// if an error is returned, the processing failed
-		return PostResponse{e.Status, e}
-	}
-
-	if !transactionOptions.ForceValidation {
-		// check if we already have the transaction in db (so no need to validate)
-		tx, err := m.getTransactionStatus(reqCtx, txIDs[0])
-		if err != nil {
-			// if we have error which is NOT ErrTransactionNotFound, return err
-			if !errors.Is(err, metamorph.ErrTransactionNotFound) {
-				m.logger.Error("Failed to get transaction status", slog.String("hash", txIDs[0]), slog.String("err", err.Error()))
-			}
-		} else {
-			// if transaction was found skip the validation
-			transactionOptions.SkipTxValidation = true
-
-			// check if all callbacks already exist
-			callbackAlreadyExists := true
-
-			if transactionOptions.CallbackURL != "" || transactionOptions.CallbackToken != "" {
-				for _, cb := range tx.Callbacks {
-					callbackAlreadyExists = false
-					if cb.CallbackUrl == transactionOptions.CallbackURL && cb.CallbackToken == transactionOptions.CallbackToken {
-						callbackAlreadyExists = true
-						break
-					}
-				}
-			}
-
-			// if tx has been last submitted less than expiry time ago and callbacks already exist, return current status
-			if time.Since(tx.LastSubmitted.AsTime()) < m.mapExpiryTime && callbackAlreadyExists {
-				return PostResponse{int(api.StatusOK), &api.TransactionResponse{
-					Status:       int(api.StatusOK),
-					Title:        "OK",
-					BlockHash:    &tx.BlockHash,
-					BlockHeight:  &tx.BlockHeight,
-					TxStatus:     (api.TransactionResponseTxStatus)(tx.Status),
-					ExtraInfo:    &tx.ExtraInfo,
-					CompetingTxs: &tx.CompetingTxs,
-					Timestamp:    m.now(),
-					Txid:         txIDs[0],
-					MerklePath:   &tx.MerklePath,
-				}}
-			}
-		}
-	}
-
-	successes, fails, e := m.processTransactions(reqCtx, txHex, transactionOptions)
-	if e != nil {
-		if span != nil {
-			attr := e.GetSpanAttributes()
-			span.SetAttributes(attr...)
-		}
-		// if an error is returned, the processing failed
-		return PostResponse{e.Status, e}
-	}
-
-	if len(fails) > 0 {
-		// if a fail result is returned, the processing/validation failed
-		e = fails[0]
-		if span != nil {
-			attr := e.GetSpanAttributes()
-			span.SetAttributes(attr...)
-		}
-		return PostResponse{e.Status, e}
-	}
-
-	res := successes[0]
-
-	if span != nil {
-		span.SetAttributes(attribute.String("status", string(res.TxStatus)))
-	}
-
-	return PostResponse{res.Status, res}
-}
-
->>>>>>> acdfaaa1
 // POSTTransaction ...
 func (m ArcDefaultHandler) POSTTransaction(ctx echo.Context, params api.POSTTransactionParams) (err error) {
 	timeout := m.defaultTimeout

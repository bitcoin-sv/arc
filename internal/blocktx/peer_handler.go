--- conflicted
+++ resolved
@@ -176,15 +176,15 @@
 	}
 }
 
-<<<<<<< HEAD
 func WithRegisterRequestTxsBatchSize(size int) func(handler *PeerHandler) {
 	return func(handler *PeerHandler) {
 		handler.registerRequestTxsBatchSize = size
-=======
+	}
+}
+
 func WithTracer(tr trace.Tracer) func(handler *PeerHandler) {
 	return func(_ *PeerHandler) {
 		tracer = tr
->>>>>>> d66a99c0
 	}
 }
 

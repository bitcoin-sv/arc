--- conflicted
+++ resolved
@@ -7,21 +7,12 @@
 )
 
 func (s *Server) Check(_ context.Context, _ *grpc_health_v1.HealthCheckRequest) (*grpc_health_v1.HealthCheckResponse, error) {
-<<<<<<< HEAD
-	// if s.mqClient == nil || s.mqClient.Status() != nats.CONNECTED {
-	// 	s.logger.Error("nats not connected")
-	// 	return &grpc_health_v1.HealthCheckResponse{
-	// 		Status: grpc_health_v1.HealthCheckResponse_NOT_SERVING,
-	// 	}, nil
-	// }
-=======
 	if s.mqClient == nil || !s.mqClient.IsConnected() {
 		s.logger.Error("nats not connected")
 		return &grpc_health_v1.HealthCheckResponse{
 			Status: grpc_health_v1.HealthCheckResponse_NOT_SERVING,
 		}, nil
 	}
->>>>>>> f1f42315
 
 	return &grpc_health_v1.HealthCheckResponse{
 		Status: grpc_health_v1.HealthCheckResponse_SERVING,

// Code generated by moq; DO NOT EDIT.
// github.com/matryer/moq

package mocks

import (
	"context"
	"github.com/bitcoin-sv/arc/internal/global"
	"github.com/bitcoin-sv/arc/internal/metamorph"
	"github.com/bitcoin-sv/arc/internal/p2p"
	"github.com/libsv/go-p2p/chaincfg/chainhash"
	"sync"
)

// Ensure, that MediatorMock does implement metamorph.Mediator.
// If this is not the case, regenerate this file with moq.
var _ metamorph.Mediator = &MediatorMock{}

// MediatorMock is a mock implementation of metamorph.Mediator.
//
//	func TestSomethingThatUsesMediator(t *testing.T) {
//
//		// make and configure a mocked metamorph.Mediator
//		mockedMediator := &MediatorMock{
<<<<<<< HEAD
//			AnnounceTxAsyncFunc: func(ctx context.Context, tx *global.TransactionData)  {
//				panic("mock out the AnnounceTxAsync method")
//			},
//			AskForTxAsyncFunc: func(ctx context.Context, tx *global.TransactionData)  {
=======
//			AnnounceTxAsyncFunc: func(ctx context.Context, hash *chainhash.Hash, rawTx []byte)  {
//				panic("mock out the AnnounceTxAsync method")
//			},
//			AskForTxAsyncFunc: func(ctx context.Context, hash *chainhash.Hash)  {
>>>>>>> ee2becb3
//				panic("mock out the AskForTxAsync method")
//			},
//			CountConnectedPeersFunc: func() uint {
//				panic("mock out the CountConnectedPeers method")
//			},
//			GetPeersFunc: func() []p2p.PeerI {
//				panic("mock out the GetPeers method")
//			},
//		}
//
//		// use mockedMediator in code that requires metamorph.Mediator
//		// and then make assertions.
//
//	}
type MediatorMock struct {
	// AnnounceTxAsyncFunc mocks the AnnounceTxAsync method.
<<<<<<< HEAD
	AnnounceTxAsyncFunc func(ctx context.Context, tx *global.TransactionData)

	// AskForTxAsyncFunc mocks the AskForTxAsync method.
	AskForTxAsyncFunc func(ctx context.Context, tx *global.TransactionData)
=======
	AnnounceTxAsyncFunc func(ctx context.Context, hash *chainhash.Hash, rawTx []byte)

	// AskForTxAsyncFunc mocks the AskForTxAsync method.
	AskForTxAsyncFunc func(ctx context.Context, hash *chainhash.Hash)
>>>>>>> ee2becb3

	// CountConnectedPeersFunc mocks the CountConnectedPeers method.
	CountConnectedPeersFunc func() uint

	// GetPeersFunc mocks the GetPeers method.
	GetPeersFunc func() []p2p.PeerI

	// calls tracks calls to the methods.
	calls struct {
		// AnnounceTxAsync holds details about calls to the AnnounceTxAsync method.
		AnnounceTxAsync []struct {
			// Ctx is the ctx argument value.
			Ctx context.Context
<<<<<<< HEAD
			// Tx is the tx argument value.
			Tx *global.TransactionData
=======
			// Hash is the hash argument value.
			Hash *chainhash.Hash
			// RawTx is the rawTx argument value.
			RawTx []byte
>>>>>>> ee2becb3
		}
		// AskForTxAsync holds details about calls to the AskForTxAsync method.
		AskForTxAsync []struct {
			// Ctx is the ctx argument value.
			Ctx context.Context
<<<<<<< HEAD
			// Tx is the tx argument value.
			Tx *global.TransactionData
=======
			// Hash is the hash argument value.
			Hash *chainhash.Hash
>>>>>>> ee2becb3
		}
		// CountConnectedPeers holds details about calls to the CountConnectedPeers method.
		CountConnectedPeers []struct {
		}
		// GetPeers holds details about calls to the GetPeers method.
		GetPeers []struct {
		}
	}
	lockAnnounceTxAsync     sync.RWMutex
	lockAskForTxAsync       sync.RWMutex
	lockCountConnectedPeers sync.RWMutex
	lockGetPeers            sync.RWMutex
}

// AnnounceTxAsync calls AnnounceTxAsyncFunc.
<<<<<<< HEAD
func (mock *MediatorMock) AnnounceTxAsync(ctx context.Context, tx *global.TransactionData) {
=======
func (mock *MediatorMock) AnnounceTxAsync(ctx context.Context, hash *chainhash.Hash, rawTx []byte) {
>>>>>>> ee2becb3
	if mock.AnnounceTxAsyncFunc == nil {
		panic("MediatorMock.AnnounceTxAsyncFunc: method is nil but Mediator.AnnounceTxAsync was just called")
	}
	callInfo := struct {
<<<<<<< HEAD
		Ctx context.Context
		Tx  *global.TransactionData
=======
		Ctx   context.Context
		Hash  *chainhash.Hash
		RawTx []byte
>>>>>>> ee2becb3
	}{
		Ctx:   ctx,
		Hash:  hash,
		RawTx: rawTx,
	}
	mock.lockAnnounceTxAsync.Lock()
	mock.calls.AnnounceTxAsync = append(mock.calls.AnnounceTxAsync, callInfo)
	mock.lockAnnounceTxAsync.Unlock()
	mock.AnnounceTxAsyncFunc(ctx, hash, rawTx)
}

// AnnounceTxAsyncCalls gets all the calls that were made to AnnounceTxAsync.
// Check the length with:
//
//	len(mockedMediator.AnnounceTxAsyncCalls())
func (mock *MediatorMock) AnnounceTxAsyncCalls() []struct {
<<<<<<< HEAD
	Ctx context.Context
	Tx  *global.TransactionData
} {
	var calls []struct {
		Ctx context.Context
		Tx  *global.TransactionData
=======
	Ctx   context.Context
	Hash  *chainhash.Hash
	RawTx []byte
} {
	var calls []struct {
		Ctx   context.Context
		Hash  *chainhash.Hash
		RawTx []byte
>>>>>>> ee2becb3
	}
	mock.lockAnnounceTxAsync.RLock()
	calls = mock.calls.AnnounceTxAsync
	mock.lockAnnounceTxAsync.RUnlock()
	return calls
}

// AskForTxAsync calls AskForTxAsyncFunc.
<<<<<<< HEAD
func (mock *MediatorMock) AskForTxAsync(ctx context.Context, tx *global.TransactionData) {
=======
func (mock *MediatorMock) AskForTxAsync(ctx context.Context, hash *chainhash.Hash) {
>>>>>>> ee2becb3
	if mock.AskForTxAsyncFunc == nil {
		panic("MediatorMock.AskForTxAsyncFunc: method is nil but Mediator.AskForTxAsync was just called")
	}
	callInfo := struct {
<<<<<<< HEAD
		Ctx context.Context
		Tx  *global.TransactionData
=======
		Ctx  context.Context
		Hash *chainhash.Hash
>>>>>>> ee2becb3
	}{
		Ctx:  ctx,
		Hash: hash,
	}
	mock.lockAskForTxAsync.Lock()
	mock.calls.AskForTxAsync = append(mock.calls.AskForTxAsync, callInfo)
	mock.lockAskForTxAsync.Unlock()
	mock.AskForTxAsyncFunc(ctx, hash)
}

// AskForTxAsyncCalls gets all the calls that were made to AskForTxAsync.
// Check the length with:
//
//	len(mockedMediator.AskForTxAsyncCalls())
func (mock *MediatorMock) AskForTxAsyncCalls() []struct {
<<<<<<< HEAD
	Ctx context.Context
	Tx  *global.TransactionData
} {
	var calls []struct {
		Ctx context.Context
		Tx  *global.TransactionData
=======
	Ctx  context.Context
	Hash *chainhash.Hash
} {
	var calls []struct {
		Ctx  context.Context
		Hash *chainhash.Hash
>>>>>>> ee2becb3
	}
	mock.lockAskForTxAsync.RLock()
	calls = mock.calls.AskForTxAsync
	mock.lockAskForTxAsync.RUnlock()
	return calls
}

// CountConnectedPeers calls CountConnectedPeersFunc.
func (mock *MediatorMock) CountConnectedPeers() uint {
	if mock.CountConnectedPeersFunc == nil {
		panic("MediatorMock.CountConnectedPeersFunc: method is nil but Mediator.CountConnectedPeers was just called")
	}
	callInfo := struct {
	}{}
	mock.lockCountConnectedPeers.Lock()
	mock.calls.CountConnectedPeers = append(mock.calls.CountConnectedPeers, callInfo)
	mock.lockCountConnectedPeers.Unlock()
	return mock.CountConnectedPeersFunc()
}

// CountConnectedPeersCalls gets all the calls that were made to CountConnectedPeers.
// Check the length with:
//
//	len(mockedMediator.CountConnectedPeersCalls())
func (mock *MediatorMock) CountConnectedPeersCalls() []struct {
} {
	var calls []struct {
	}
	mock.lockCountConnectedPeers.RLock()
	calls = mock.calls.CountConnectedPeers
	mock.lockCountConnectedPeers.RUnlock()
	return calls
}

// GetPeers calls GetPeersFunc.
func (mock *MediatorMock) GetPeers() []p2p.PeerI {
	if mock.GetPeersFunc == nil {
		panic("MediatorMock.GetPeersFunc: method is nil but Mediator.GetPeers was just called")
	}
	callInfo := struct {
	}{}
	mock.lockGetPeers.Lock()
	mock.calls.GetPeers = append(mock.calls.GetPeers, callInfo)
	mock.lockGetPeers.Unlock()
	return mock.GetPeersFunc()
}

// GetPeersCalls gets all the calls that were made to GetPeers.
// Check the length with:
//
//	len(mockedMediator.GetPeersCalls())
func (mock *MediatorMock) GetPeersCalls() []struct {
} {
	var calls []struct {
	}
	mock.lockGetPeers.RLock()
	calls = mock.calls.GetPeers
	mock.lockGetPeers.RUnlock()
	return calls
}<|MERGE_RESOLUTION|>--- conflicted
+++ resolved
@@ -5,10 +5,9 @@
 
 import (
 	"context"
-	"github.com/bitcoin-sv/arc/internal/global"
 	"github.com/bitcoin-sv/arc/internal/metamorph"
 	"github.com/bitcoin-sv/arc/internal/p2p"
-	"github.com/libsv/go-p2p/chaincfg/chainhash"
+	chh "github.com/bsv-blockchain/go-bt/v2/chainhash"
 	"sync"
 )
 
@@ -22,17 +21,10 @@
 //
 //		// make and configure a mocked metamorph.Mediator
 //		mockedMediator := &MediatorMock{
-<<<<<<< HEAD
-//			AnnounceTxAsyncFunc: func(ctx context.Context, tx *global.TransactionData)  {
+//			AnnounceTxAsyncFunc: func(ctx context.Context, hash *chh.Hash, rawTx []byte)  {
 //				panic("mock out the AnnounceTxAsync method")
 //			},
-//			AskForTxAsyncFunc: func(ctx context.Context, tx *global.TransactionData)  {
-=======
-//			AnnounceTxAsyncFunc: func(ctx context.Context, hash *chainhash.Hash, rawTx []byte)  {
-//				panic("mock out the AnnounceTxAsync method")
-//			},
-//			AskForTxAsyncFunc: func(ctx context.Context, hash *chainhash.Hash)  {
->>>>>>> ee2becb3
+//			AskForTxAsyncFunc: func(ctx context.Context, hash *chh.Hash)  {
 //				panic("mock out the AskForTxAsync method")
 //			},
 //			CountConnectedPeersFunc: func() uint {
@@ -49,17 +41,10 @@
 //	}
 type MediatorMock struct {
 	// AnnounceTxAsyncFunc mocks the AnnounceTxAsync method.
-<<<<<<< HEAD
-	AnnounceTxAsyncFunc func(ctx context.Context, tx *global.TransactionData)
+	AnnounceTxAsyncFunc func(ctx context.Context, hash *chh.Hash, rawTx []byte)
 
 	// AskForTxAsyncFunc mocks the AskForTxAsync method.
-	AskForTxAsyncFunc func(ctx context.Context, tx *global.TransactionData)
-=======
-	AnnounceTxAsyncFunc func(ctx context.Context, hash *chainhash.Hash, rawTx []byte)
-
-	// AskForTxAsyncFunc mocks the AskForTxAsync method.
-	AskForTxAsyncFunc func(ctx context.Context, hash *chainhash.Hash)
->>>>>>> ee2becb3
+	AskForTxAsyncFunc func(ctx context.Context, hash *chh.Hash)
 
 	// CountConnectedPeersFunc mocks the CountConnectedPeers method.
 	CountConnectedPeersFunc func() uint
@@ -73,27 +58,17 @@
 		AnnounceTxAsync []struct {
 			// Ctx is the ctx argument value.
 			Ctx context.Context
-<<<<<<< HEAD
-			// Tx is the tx argument value.
-			Tx *global.TransactionData
-=======
 			// Hash is the hash argument value.
-			Hash *chainhash.Hash
+			Hash *chh.Hash
 			// RawTx is the rawTx argument value.
 			RawTx []byte
->>>>>>> ee2becb3
 		}
 		// AskForTxAsync holds details about calls to the AskForTxAsync method.
 		AskForTxAsync []struct {
 			// Ctx is the ctx argument value.
 			Ctx context.Context
-<<<<<<< HEAD
-			// Tx is the tx argument value.
-			Tx *global.TransactionData
-=======
 			// Hash is the hash argument value.
-			Hash *chainhash.Hash
->>>>>>> ee2becb3
+			Hash *chh.Hash
 		}
 		// CountConnectedPeers holds details about calls to the CountConnectedPeers method.
 		CountConnectedPeers []struct {
@@ -109,23 +84,14 @@
 }
 
 // AnnounceTxAsync calls AnnounceTxAsyncFunc.
-<<<<<<< HEAD
-func (mock *MediatorMock) AnnounceTxAsync(ctx context.Context, tx *global.TransactionData) {
-=======
-func (mock *MediatorMock) AnnounceTxAsync(ctx context.Context, hash *chainhash.Hash, rawTx []byte) {
->>>>>>> ee2becb3
+func (mock *MediatorMock) AnnounceTxAsync(ctx context.Context, hash *chh.Hash, rawTx []byte) {
 	if mock.AnnounceTxAsyncFunc == nil {
 		panic("MediatorMock.AnnounceTxAsyncFunc: method is nil but Mediator.AnnounceTxAsync was just called")
 	}
 	callInfo := struct {
-<<<<<<< HEAD
-		Ctx context.Context
-		Tx  *global.TransactionData
-=======
 		Ctx   context.Context
-		Hash  *chainhash.Hash
+		Hash  *chh.Hash
 		RawTx []byte
->>>>>>> ee2becb3
 	}{
 		Ctx:   ctx,
 		Hash:  hash,
@@ -142,23 +108,14 @@
 //
 //	len(mockedMediator.AnnounceTxAsyncCalls())
 func (mock *MediatorMock) AnnounceTxAsyncCalls() []struct {
-<<<<<<< HEAD
-	Ctx context.Context
-	Tx  *global.TransactionData
-} {
-	var calls []struct {
-		Ctx context.Context
-		Tx  *global.TransactionData
-=======
 	Ctx   context.Context
-	Hash  *chainhash.Hash
+	Hash  *chh.Hash
 	RawTx []byte
 } {
 	var calls []struct {
 		Ctx   context.Context
-		Hash  *chainhash.Hash
+		Hash  *chh.Hash
 		RawTx []byte
->>>>>>> ee2becb3
 	}
 	mock.lockAnnounceTxAsync.RLock()
 	calls = mock.calls.AnnounceTxAsync
@@ -167,22 +124,13 @@
 }
 
 // AskForTxAsync calls AskForTxAsyncFunc.
-<<<<<<< HEAD
-func (mock *MediatorMock) AskForTxAsync(ctx context.Context, tx *global.TransactionData) {
-=======
-func (mock *MediatorMock) AskForTxAsync(ctx context.Context, hash *chainhash.Hash) {
->>>>>>> ee2becb3
+func (mock *MediatorMock) AskForTxAsync(ctx context.Context, hash *chh.Hash) {
 	if mock.AskForTxAsyncFunc == nil {
 		panic("MediatorMock.AskForTxAsyncFunc: method is nil but Mediator.AskForTxAsync was just called")
 	}
 	callInfo := struct {
-<<<<<<< HEAD
-		Ctx context.Context
-		Tx  *global.TransactionData
-=======
 		Ctx  context.Context
-		Hash *chainhash.Hash
->>>>>>> ee2becb3
+		Hash *chh.Hash
 	}{
 		Ctx:  ctx,
 		Hash: hash,
@@ -198,21 +146,12 @@
 //
 //	len(mockedMediator.AskForTxAsyncCalls())
 func (mock *MediatorMock) AskForTxAsyncCalls() []struct {
-<<<<<<< HEAD
-	Ctx context.Context
-	Tx  *global.TransactionData
-} {
-	var calls []struct {
-		Ctx context.Context
-		Tx  *global.TransactionData
-=======
 	Ctx  context.Context
-	Hash *chainhash.Hash
+	Hash *chh.Hash
 } {
 	var calls []struct {
 		Ctx  context.Context
-		Hash *chainhash.Hash
->>>>>>> ee2becb3
+		Hash *chh.Hash
 	}
 	mock.lockAskForTxAsync.RLock()
 	calls = mock.calls.AskForTxAsync

package metamorph

import (
	"context"
	"errors"
	"fmt"
	"log/slog"
	"os"
	"sync"
	"time"

	"github.com/bsv-blockchain/go-bt/v2/chainhash"
	"go.opentelemetry.io/otel/attribute"
	"google.golang.org/protobuf/proto"

	"github.com/bitcoin-sv/arc/internal/blocktx/blocktx_api"
	"github.com/bitcoin-sv/arc/internal/cache"
	"github.com/bitcoin-sv/arc/internal/global"
	"github.com/bitcoin-sv/arc/internal/metamorph/bcnet/metamorph_p2p"
	"github.com/bitcoin-sv/arc/internal/metamorph/metamorph_api"
	"github.com/bitcoin-sv/arc/internal/metamorph/store"
	"github.com/bitcoin-sv/arc/internal/mq"
	"github.com/bitcoin-sv/arc/internal/p2p"
	"github.com/bitcoin-sv/arc/pkg/tracing"
)

const (
	// maxRetriesDefault number of times we will retry announcing transaction if we haven't seen it on the network
	maxRetriesDefault = 1000
	// length of the interval for checking transactions if they are seen on the network
	rebroadcastUnseenIntervalDefault = 60 * time.Second
	lockTransactionsIntervalDefault  = 60 * time.Second
	reRegisterSeenIntervalDefault    = 3 * time.Minute

	checkUnconfirmedSeenIntervalDefault      = 2 * time.Minute
	rebroadcastExpirationDefault             = 24 * time.Hour
	reAnnounceSeenDefault                    = 1 * time.Hour
	reAnnounceSeenIntervalDefault            = 2 * time.Minute
	logLevelDefault                          = slog.LevelInfo
	reAnnounceSeenPendingSinceDefault        = 10 * time.Minute
	rejectPendingSeenLastRequestedAgoDefault = 5 * time.Minute
	rejectPendingSeenBlocksSinceDefault      = uint64(3)

	minimumHealthyConnectionsDefault = 2

	statusUpdatesIntervalDefault        = 500 * time.Millisecond
	doubleSpendTxStatusCheckDefault     = 10 * time.Second
	doubleSpendTxStatusOlderThanDefault = 10 * time.Minute
	statusUpdatesBatchSizeDefault       = 1000

	processTransactionsBatchSizeDefault = 200
	processTransactionsIntervalDefault  = 1 * time.Second
	registerBatchSizeDefault            = 50
	processMinedBatchSizeDefault        = 200
	processMinedIntervalDefault         = 1 * time.Second
)

var (
	ErrStoreNil                     = errors.New("store cannot be nil")
	ErrPeerMessengerNil             = errors.New("p2p messenger cannot be nil")
	ErrFailedToUnmarshalMessage     = errors.New("failed to unmarshal message")
	ErrFailedToSubscribe            = errors.New("failed to subscribe to topic")
	ErrFailedToStartCollectingStats = errors.New("failed to start collecting stats")
	ErrUnhealthy                    = errors.New("processor has less than minimum healthy peer connections")
)

type Processor struct {
	store                     store.MetamorphStore
	cacheStore                cache.Store
	hostname                  string
	bcMediator                Mediator
	mqClient                  mq.MessageQueueClient
	logger                    *slog.Logger
	now                       func() time.Time
	stats                     *processorStats
	maxRetries                int
	minimumHealthyConnections int
	callbackSender            CallbackSender

	responseProcessor *ResponseProcessor
	statusMessageCh   chan *metamorph_p2p.TxStatusMessage

	waitGroup *sync.WaitGroup

	statCollectionInterval time.Duration

	cancelAll context.CancelFunc
	ctx       context.Context

	lockTransactionsInterval time.Duration

	minedTxsChan     chan *blocktx_api.TransactionBlocks
	submittedTxsChan chan *metamorph_api.PostTransactionRequest

	storageStatusUpdateCh  chan store.UpdateStatus
	statusUpdatesInterval  time.Duration
	statusUpdatesBatchSize int

	doubleSpendTxStatusCheck     time.Duration
	doubleSpendTxStatusOlderThan time.Duration

	reRegisterSeen         time.Duration
	reRegisterSeenInterval time.Duration

	reAnnounceSeenInterval         time.Duration
	reAnnounceSeenLastConfirmedAgo time.Duration
	reAnnounceSeenPendingSince     time.Duration

	rejectPendingSeenEnabled          bool
	rejectPendingSeenLastRequestedAgo time.Duration
	rejectPendingBlocksSince          uint64

	checkUnconfirmedSeenInterval time.Duration

	reAnnounceUnseenInterval time.Duration

	rebroadcastExpiration time.Duration

	processTransactionsInterval  time.Duration
	processTransactionsBatchSize int

	processMinedInterval  time.Duration
	processMinedBatchSize int
	registerBatchSize     int

	tracingEnabled    bool
	tracingAttributes []attribute.KeyValue

	blocktxClient global.BlocktxClient
}

type Option func(f *Processor)

type CallbackSender interface {
	SendCallback(ctx context.Context, data *global.TransactionData)
}

type Mediator interface {
<<<<<<< HEAD
	AskForTxAsync(ctx context.Context, tx *global.TransactionData)
	AnnounceTxAsync(ctx context.Context, tx *global.TransactionData)
=======
	AskForTxAsync(ctx context.Context, hash *chainhash.Hash)
	AnnounceTxAsync(ctx context.Context, hash *chainhash.Hash, rawTx []byte)
>>>>>>> ee2becb3
	GetPeers() []p2p.PeerI
	CountConnectedPeers() uint
}

func NewProcessor(s store.MetamorphStore, c cache.Store, bcMediator Mediator, statusMessageChannel chan *metamorph_p2p.TxStatusMessage, opts ...Option) (*Processor, error) {
	if s == nil {
		return nil, ErrStoreNil
	}

	if bcMediator == nil {
		return nil, ErrPeerMessengerNil
	}

	hostname, err := os.Hostname()
	if err != nil {
		return nil, err
	}

	p := &Processor{
		store:                     s,
		cacheStore:                c,
		hostname:                  hostname,
		bcMediator:                bcMediator,
		rebroadcastExpiration:     rebroadcastExpirationDefault,
		maxRetries:                maxRetriesDefault,
		minimumHealthyConnections: minimumHealthyConnectionsDefault,
		now:                       time.Now,

		responseProcessor: NewResponseProcessor(),
		statusMessageCh:   statusMessageChannel,

		reAnnounceSeenLastConfirmedAgo:    reAnnounceSeenDefault,
		reAnnounceSeenInterval:            reAnnounceSeenIntervalDefault,
		reAnnounceUnseenInterval:          rebroadcastUnseenIntervalDefault,
		reAnnounceSeenPendingSince:        reAnnounceSeenPendingSinceDefault,
		rejectPendingSeenLastRequestedAgo: rejectPendingSeenLastRequestedAgoDefault,
		rejectPendingBlocksSince:          rejectPendingSeenBlocksSinceDefault,
		reRegisterSeenInterval:            reRegisterSeenIntervalDefault,
		lockTransactionsInterval:          lockTransactionsIntervalDefault,
		checkUnconfirmedSeenInterval:      checkUnconfirmedSeenIntervalDefault,
		statusUpdatesInterval:             statusUpdatesIntervalDefault,
		doubleSpendTxStatusCheck:          doubleSpendTxStatusCheckDefault,
		doubleSpendTxStatusOlderThan:      doubleSpendTxStatusOlderThanDefault,
		statusUpdatesBatchSize:            statusUpdatesBatchSizeDefault,
		storageStatusUpdateCh:             make(chan store.UpdateStatus, statusUpdatesBatchSizeDefault),
		stats:                             newProcessorStats(),
		waitGroup:                         &sync.WaitGroup{},
		registerBatchSize:                 registerBatchSizeDefault,
		statCollectionInterval:            statCollectionIntervalDefault,
		processTransactionsInterval:       processTransactionsIntervalDefault,
		processTransactionsBatchSize:      processTransactionsBatchSizeDefault,

		processMinedInterval:  processMinedIntervalDefault,
		processMinedBatchSize: processMinedBatchSizeDefault,
	}

	p.logger = slog.New(slog.NewJSONHandler(os.Stdout, &slog.HandlerOptions{Level: logLevelDefault})).With(slog.String("service", "mtm"))

	// apply options to processor
	for _, opt := range opts {
		opt(p)
	}

	p.logger.Info("Starting processor")

	ctx, cancelAll := context.WithCancel(context.Background())
	p.cancelAll = cancelAll
	p.ctx = ctx

	err = newPrometheusCollector(p)
	if err != nil {
		return nil, err
	}

	return p, nil
}

func (p *Processor) Start(statsEnabled bool) error {
	err := p.mqClient.QueueSubscribe(mq.MinedTxsTopic, func(msg []byte) error {
		serialized := &blocktx_api.TransactionBlocks{}
		err := proto.Unmarshal(msg, serialized)
		if err != nil {
			return errors.Join(ErrFailedToUnmarshalMessage, fmt.Errorf("subscribed on %s topic", mq.MinedTxsTopic), err)
		}

		p.minedTxsChan <- serialized
		return nil
	})
	if err != nil {
		return errors.Join(ErrFailedToSubscribe, fmt.Errorf("to %s topic", mq.MinedTxsTopic), err)
	}

	err = p.mqClient.Consume(mq.SubmitTxTopic, func(msg []byte) error {
		serialized := &metamorph_api.PostTransactionRequest{}
		err = proto.Unmarshal(msg, serialized)
		if err != nil {
			return errors.Join(ErrFailedToUnmarshalMessage, fmt.Errorf("subscribed on %s topic", mq.SubmitTxTopic), err)
		}

		p.submittedTxsChan <- serialized
		return nil
	})
	if err != nil {
		return errors.Join(ErrFailedToSubscribe, fmt.Errorf("to %s topic", mq.SubmitTxTopic), err)
	}

	p.StartLockTransactions()
	time.Sleep(200 * time.Millisecond) // wait a short time so that process expired transactions will start shortly after lock transactions go routine

	p.StartRoutine(p.reAnnounceUnseenInterval, ReAnnounceUnseen, "ReAnnounceUnseen")
	p.StartRoutine(p.reAnnounceSeenInterval, ReAnnounceSeen, "ReAnnounceSeen")
	p.StartRoutine(p.reRegisterSeenInterval, RegisterSeenTxs, "RegisterSeenTxs")
	p.StartRoutine(p.checkUnconfirmedSeenInterval, RejectUnconfirmedRequested, "RejectUnconfirmedRequested")
	p.StartRoutine(p.doubleSpendTxStatusCheck, ProcessDoubleSpendTxs, "ProcessDoubleSpendTxs")

	p.StartProcessStatusUpdatesInStorage()
	p.StartProcessMinedCallbacks()
	if statsEnabled {
		err = p.StartCollectStats()
		if err != nil {
			return errors.Join(ErrFailedToStartCollectingStats, err)
		}
	}
	p.StartSendStatusUpdate()
	p.StartProcessSubmitted()

	return nil
}

// Shutdown closes all channels and goroutines gracefully
func (p *Processor) Shutdown() {
	p.logger.Info("Shutting down processor")

	err := p.unlockRecords()
	if err != nil {
		p.logger.Error("Failed to unlock all hashes", slog.String("err", err.Error()))
	}

	if p.cancelAll != nil {
		p.cancelAll()
	}

	p.waitGroup.Wait()
}

func (p *Processor) unlockRecords() error {
	unlockedItems, err := p.store.SetUnlockedByName(context.Background(), p.hostname)
	if err != nil {
		return err
	}
	p.logger.Info("unlocked items", slog.Int64("count", unlockedItems))

	return nil
}

func (p *Processor) StartProcessMinedCallbacks() {
	p.waitGroup.Add(1)
	var txsBlocksBuffer []*blocktx_api.TransactionBlock
	ticker := time.NewTicker(p.processMinedInterval)
	go func() {
		defer p.waitGroup.Done()
		for {
			select {
			case <-p.ctx.Done():
				return
			case msg := <-p.minedTxsChan:
				if msg == nil {
					continue
				}

				if len(msg.TransactionBlocks) >= p.processMinedBatchSize {
					p.updateMined(p.ctx, msg.TransactionBlocks)
					continue
				}

				txsBlocksBuffer = append(txsBlocksBuffer, msg.TransactionBlocks...)

				if len(txsBlocksBuffer) < p.processMinedBatchSize {
					continue
				}

				p.updateMined(p.ctx, txsBlocksBuffer)
				txsBlocksBuffer = []*blocktx_api.TransactionBlock{}

				// Reset ticker to delay the next tick, ensuring the interval starts after the batch is processed.
				// This prevents unnecessary immediate updates and maintains the intended time interval between batches.
				ticker.Reset(p.processMinedInterval)

			case <-ticker.C:
				if len(txsBlocksBuffer) == 0 {
					continue
				}

				p.updateMined(p.ctx, txsBlocksBuffer)
				txsBlocksBuffer = []*blocktx_api.TransactionBlock{}

				// Reset ticker to delay the next tick, ensuring the interval starts after the batch is processed.
				// This prevents unnecessary immediate updates and maintains the intended time interval between batches.
				ticker.Reset(p.processMinedInterval)
			}
		}
	}()
}

func (p *Processor) updateMined(ctx context.Context, txsBlocks []*blocktx_api.TransactionBlock) {
	var err error
	ctx, span := tracing.StartTracing(ctx, "updateMined", p.tracingEnabled, p.tracingAttributes...)
	defer func() {
		tracing.EndTracing(span, err)
	}()

	updatedData, err := p.store.UpdateMined(ctx, txsBlocks)
	if err != nil {
		p.logger.Error("failed to register transactions", slog.String("err", err.Error()))
		return
	}

	p.logger.Info("Updated mined", slog.Int("count", len(txsBlocks)))

	for _, data := range updatedData {
		// if we have a pending request with the given the transaction hash, provide mined status
		p.responseProcessor.UpdateStatus(data.Hash, StatusAndError{
			Hash:   data.Hash,
			Status: metamorph_api.Status_MINED,
		})

		if len(data.Callbacks) > 0 {
			requests := toSendRequest(data, p.now())
			for _, request := range requests {
				err = p.mqClient.PublishMarshal(ctx, mq.CallbackTopic, request)
				if err != nil {
					p.logger.Error("Failed to publish callback", slog.String("err", err.Error()))
				}
			}
		}

		p.delTxFromCache(data.Hash)
	}
}

// StartProcessSubmitted starts processing txs submitted to the message queue
func (p *Processor) StartProcessSubmitted() {
	p.waitGroup.Add(1)
	ticker := time.NewTicker(p.processTransactionsInterval)
	go func() {
		defer p.waitGroup.Done()

		reqs := make([]*global.TransactionData, 0, p.processTransactionsBatchSize)
		for {
			select {
			case <-p.ctx.Done():
				return
			case <-ticker.C:
				if len(reqs) > 0 {
					p.ProcessTransactions(p.ctx, reqs)
					reqs = make([]*global.TransactionData, 0, p.processTransactionsBatchSize)

					// Reset ticker to maintain the intended time interval between batches.
					ticker.Reset(p.processTransactionsInterval)
				}
			case submittedTx := <-p.submittedTxsChan:
				if submittedTx == nil {
					continue
				}
				now := p.now()
				sReq := &global.TransactionData{
					Hash:              PtrTo(chainhash.DoubleHashH(submittedTx.GetRawTx())),
					Status:            metamorph_api.Status_STORED,
					FullStatusUpdates: submittedTx.GetFullStatusUpdates(),
					RawTx:             submittedTx.GetRawTx(),
					Callbacks:         []global.Callback{},
					StoredAt:          now,
					LastSubmittedAt:   now,
				}

				if submittedTx.GetCallbackUrl() != "" || submittedTx.GetCallbackToken() != "" {
					sReq.Callbacks = []global.Callback{
						{
							CallbackURL:   submittedTx.GetCallbackUrl(),
							CallbackToken: submittedTx.GetCallbackToken(),
						},
					}
				}

				reqs = append(reqs, sReq)
				if len(reqs) >= p.processTransactionsBatchSize {
					p.ProcessTransactions(p.ctx, reqs)
					reqs = make([]*global.TransactionData, 0, p.processTransactionsBatchSize)

					// Reset ticker to maintain the intended time interval between batches.
					ticker.Reset(p.processTransactionsInterval)
				}
			}
		}
	}()
}

func (p *Processor) StartSendStatusUpdate() {
	p.waitGroup.Add(1)
	go func() {
		defer p.waitGroup.Done()
		for {
			select {
			case <-p.ctx.Done():
				return

			case msg := <-p.statusMessageCh:
				if msg.ReceivedRawTx {
					err := p.store.MarkConfirmedRequested(p.ctx, msg.Hash)
					if err != nil {
						p.logger.Error("Failed to mark confirmed requested", slog.String("err", err.Error()))
					}
				}

				if !p.msgIsFound(msg) {
					continue
				}

				p.logger.Debug("Status update received", slog.String("hash", msg.Hash.String()), slog.String("status", msg.Status.String()))

				// update transaction status in storage
				p.storageStatusUpdateCh <- store.UpdateStatus{
					Hash:         *msg.Hash,
					Status:       msg.Status,
					Error:        msg.Err,
					CompetingTxs: msg.CompetingTxs,
					Timestamp:    msg.Start,
				}

				// if tx is rejected, we don't expect any more status updates on this channel - remove from cache
				if msg.Status == metamorph_api.Status_REJECTED {
					p.delTxFromCache(msg.Hash)
				}
			}
		}
	}()
}

func (p *Processor) StartProcessStatusUpdatesInStorage() {
	ticker := time.NewTicker(p.statusUpdatesInterval)
	p.waitGroup.Add(1)

	ctx := p.ctx

	go func() {
		defer p.waitGroup.Done()

		for {
			select {
			case <-p.ctx.Done():
				return
			case statusUpdate := <-p.storageStatusUpdateCh:
				p.updateTxStatus(ctx, statusUpdate, ticker)
			case <-ticker.C:
				statusUpdateCount, err := p.getStatusUpdateCount()
				if err != nil {
					p.logger.Error("failed to get status update count", slog.String("err", err.Error()))
					return
				}

				if statusUpdateCount > 0 {
					err := p.checkAndUpdate(ctx)
					if err != nil {
						p.logger.Error("failed to check and update statuses", slog.String("err", err.Error()))
					}

					// Reset ticker to delay the next tick, ensuring the interval starts after the batch is processed.
					// This prevents unnecessary immediate updates and maintains the intended time interval between batches.
					ticker.Reset(p.statusUpdatesInterval)
				}
			}
		}
	}()
}

func (p *Processor) checkAndUpdate(ctx context.Context) error {
	var err error
	ctx, span := tracing.StartTracing(ctx, "checkAndUpdate", p.tracingEnabled, p.tracingAttributes...)
	defer func() {
		tracing.EndTracing(span, err)
	}()

	statusUpdatesMap, err := p.getAndDeleteAllTransactionStatuses()
	if err != nil {
		return err
	}

	if len(statusUpdatesMap) == 0 {
		return nil
	}

	statusUpdates := make([]store.UpdateStatus, 0, len(statusUpdatesMap))
	doubleSpendUpdates := make([]store.UpdateStatus, 0)

	for _, status := range statusUpdatesMap {
		if len(status.CompetingTxs) > 0 {
			doubleSpendUpdates = append(doubleSpendUpdates, status)
		} else {
			statusUpdates = append(statusUpdates, status)
		}
	}

	err = p.statusUpdateWithCallback(ctx, statusUpdates, doubleSpendUpdates)
	if err != nil {
		p.logger.Error("failed to bulk update statuses", slog.String("err", err.Error()))
	}

	return nil
}

func (p *Processor) statusUpdateWithCallback(ctx context.Context, statusUpdates, doubleSpendUpdates []store.UpdateStatus) (err error) {
	ctx, span := tracing.StartTracing(ctx, "statusUpdateWithCallback", p.tracingEnabled, p.tracingAttributes...)
	defer func() {
		tracing.EndTracing(span, err)
	}()

	var updatedData []*global.TransactionData

	if len(statusUpdates) > 0 {
		updatedData, err = p.store.UpdateStatus(ctx, statusUpdates)
		if err != nil {
			return err
		}
	}

	if len(doubleSpendUpdates) > 0 {
		updatedDoubleSpendData, err := p.store.UpdateDoubleSpend(ctx, doubleSpendUpdates, true)
		if err != nil {
			return err
		}
		updatedData = append(updatedData, updatedDoubleSpendData...)
	}

	for _, data := range updatedData {
		p.logger.Debug("Status updated for tx", slog.String("status", data.Status.String()), slog.String("hash", data.Hash.String()))
		sendCallback := data.Status >= metamorph_api.Status_REJECTED

		if data.FullStatusUpdates {
			sendCallback = data.Status >= metamorph_api.Status_SEEN_IN_ORPHAN_MEMPOOL
		}

		if sendCallback && len(data.Callbacks) > 0 {
			requests := toSendRequest(data, p.now())
			for _, request := range requests {
				err = p.mqClient.PublishMarshal(ctx, mq.CallbackTopic, request)
				if err != nil {
					p.logger.Error("Failed to publish callback", slog.String("err", err.Error()))
				}
			}
		}
	}
	return nil
}

func (p *Processor) StartLockTransactions() {
	ticker := time.NewTicker(p.lockTransactionsInterval)
	p.waitGroup.Add(1)

	const setLockedLoadLimit = int64(50)

	go func() {
		defer p.waitGroup.Done()
		for {
			select {
			case <-p.ctx.Done():
				return
			case <-ticker.C:
				expiredSince := p.now().Add(-1 * p.rebroadcastExpiration)
				err := p.store.SetLocked(p.ctx, expiredSince, setLockedLoadLimit)
				if err != nil {
					p.logger.Error("Failed to set transactions locked", slog.String("err", err.Error()))
				}
			}
		}
	}()
}

// GetPeers returns a list of connected and disconnected peers
func (p *Processor) GetPeers() []p2p.PeerI {
	return p.bcMediator.GetPeers()
}

func (p *Processor) registerTransaction(ctx context.Context, hash *chainhash.Hash) error {
	err := p.blocktxClient.RegisterTransaction(ctx, hash[:])
	if err == nil {
		return nil
	}

	p.logger.Warn("Register transaction call failed", slog.String("err", err.Error()))

	err = p.mqClient.PublishAsync(mq.RegisterTxTopic, hash[:])
	if err != nil {
		return fmt.Errorf("failed to publish hash on topic %s: %w", mq.RegisterTxTopic, err)
	}

	return nil
}

func (p *Processor) registerTransactions(ctx context.Context, data []*global.TransactionData) error {
	txHashesBatch := make([][]byte, 0, len(data))

	for _, hash := range data {
		txHashesBatch = append(txHashesBatch, hash.Hash[:])

		if len(txHashesBatch) >= p.registerBatchSize {
			err := p.registerTransactionsBatch(ctx, txHashesBatch)
			if err != nil {
				p.logger.Error("Failed to register transactions batch", slog.String("err", err.Error()))
			}

			txHashesBatch = txHashesBatch[:0]
		}
	}

	if len(txHashesBatch) > 0 {
		err := p.registerTransactionsBatch(ctx, txHashesBatch)
		if err != nil {
			p.logger.Error("Failed to register transactions batch", slog.String("err", err.Error()))
		}
	}

	return nil
}

func (p *Processor) registerTransactionsBatch(ctx context.Context, txHashes [][]byte) error {
	err := p.blocktxClient.RegisterTransactions(ctx, txHashes)
	if err == nil {
		return nil
	}

	p.logger.Warn("Register transactions call failed", slog.String("err", err.Error()))

	var txs []*blocktx_api.Transaction
	for _, hash := range txHashes {
		txs = append(txs, &blocktx_api.Transaction{Hash: hash[:]})
	}
	txsMsg := &blocktx_api.Transactions{Transactions: txs}

	err = p.mqClient.PublishMarshal(ctx, mq.RegisterTxsTopic, txsMsg)
	if err != nil {
		return fmt.Errorf("failed to publish hash on topic %s: %w", mq.RegisterTxsTopic, err)
	}

	return nil
}

func (p *Processor) ProcessTransaction(ctx context.Context, req *ProcessorRequest) {
	var err error
	ctx, span := tracing.StartTracing(ctx, "ProcessTransaction", p.tracingEnabled, p.tracingAttributes...)
	defer func() {
		tracing.EndTracing(span, err)
	}()

	statusResponse := NewStatusResponse(ctx, req.Data.Hash, req.ResponseChannel)

	// check if tx already stored, return it
	data, err := p.store.Get(p.ctx, req.Data.Hash[:])
	if err == nil {
		//	When the transaction is re-submitted, we update last_submitted_at with now()
		//	to make sure it will be loaded and re-broadcast if needed.
		addNewCallback(data, req.Data)
		err = p.storeData(p.ctx, data)
		if err != nil {
			p.logger.Error("Failed to update data", slog.String("hash", req.Data.Hash.String()), slog.String("err", err.Error()))
		}

		var rejectErr error
		if data.RejectReason != "" {
			rejectErr = errors.New(data.RejectReason)
		}

		// notify the client instantly and return without waiting for any specific status
		statusResponse.UpdateStatus(StatusAndError{
			Status:       data.Status,
			Err:          rejectErr,
			CompetingTxs: data.CompetingTxs,
		})
		return
	}

	if !errors.Is(err, store.ErrNotFound) {
		statusResponse.UpdateStatus(StatusAndError{
			Status: metamorph_api.Status_RECEIVED,
			Err:    err,
		})
		return
	}

	// store in the database
	// set tx status to Stored
	sh := PtrTo(store.NewStatusWithTimestamp(req.Data.Status, p.now()))
	req.Data.StatusHistory = append(req.Data.StatusHistory, sh)
	req.Data.Status = metamorph_api.Status_STORED

	if err = p.storeData(ctx, req.Data); err != nil {
		// issue with the store itself
		// notify the client instantly and return
		p.logger.Error("Failed to store transaction", slog.String("hash", data.Hash.String()), slog.String("err", err.Error()))
		statusResponse.UpdateStatus(StatusAndError{
			Status: metamorph_api.Status_RECEIVED,
			Err:    err,
		})
		return
	}

	// update status in response
	statusResponse.UpdateStatus(StatusAndError{
		Status: metamorph_api.Status_STORED,
	})

	// register transaction in blocktx using message queue
	err = p.registerTransaction(ctx, req.Data.Hash)
	if err != nil {
		p.logger.Error("Failed to register tx in blocktx", slog.String("hash", req.Data.Hash.String()), slog.String("err", err.Error()))
	}

	// Add this transaction to the map of transactions that the client is listening to with an open connection
	_, responseProcessorAddSpan := tracing.StartTracing(ctx, "responseProcessor.Add", p.tracingEnabled, p.tracingAttributes...)
	p.responseProcessor.Add(statusResponse)
	tracing.EndTracing(responseProcessorAddSpan, nil)

	// Add this transaction to the cache
	err = p.saveTxToCache(statusResponse.Hash)
	if err != nil {
		p.logger.Error("failed to store tx in cache", slog.String("hash", req.Data.Hash.String()), slog.String("err", err.Error()))
		// don't return here, because the transaction will try to be added to the cache again when re-broadcasting unmined txs
	}

	// ask network about the tx to see if they have it
	p.bcMediator.AskForTxAsync(ctx, req.Data.Hash)
	p.bcMediator.AnnounceTxAsync(ctx, req.Data.Hash, req.Data.RawTx)

	// update status in response
	statusResponse.UpdateStatus(StatusAndError{
		Status: metamorph_api.Status_ANNOUNCED_TO_NETWORK,
	})

	// update status in storage
	p.storageStatusUpdateCh <- store.UpdateStatus{
		Hash:      *req.Data.Hash,
		Status:    metamorph_api.Status_ANNOUNCED_TO_NETWORK,
		Timestamp: p.now(),
	}
}

// ProcessTransactions processes txs submitted to message queue
func (p *Processor) ProcessTransactions(ctx context.Context, sReq []*global.TransactionData) {
	var err error
	ctx, span := tracing.StartTracing(ctx, "ProcessTransactions", p.tracingEnabled, p.tracingAttributes...)
	defer func() {
		tracing.EndTracing(span, err)
	}()

	// store in the database
	err = p.store.SetBulk(ctx, sReq)
	if err != nil {
		p.logger.Error("Failed to bulk store txs", slog.Int("count", len(sReq)), slog.String("err", err.Error()))
		return
	}

	for _, data := range sReq {
		err = p.saveTxToCache(data.Hash)
		if err != nil {
			p.logger.Error("Failed to save tx in cache", slog.String("hash", data.Hash.String()), slog.String("err", err.Error()))
		}

		// register transaction in blocktx using message queue
		err = p.registerTransaction(ctx, data.Hash)
		if err != nil {
			p.logger.Error("Failed to register tx in blocktx", slog.String("hash", data.Hash.String()), slog.String("err", err.Error()))
		}

		p.bcMediator.AnnounceTxAsync(ctx, data.Hash, data.RawTx)

		// update status in storage
		p.storageStatusUpdateCh <- store.UpdateStatus{
			Hash:      *data.Hash,
			Status:    metamorph_api.Status_ANNOUNCED_TO_NETWORK,
			Timestamp: p.now(),
		}
	}
}

func (p *Processor) Health() error {
	healthyConnections := int(p.bcMediator.CountConnectedPeers()) // #nosec G115

	if healthyConnections < p.minimumHealthyConnections {
		p.logger.Warn("Less than expected healthy peers", slog.Int("connections", healthyConnections))
		return errors.Join(ErrUnhealthy, fmt.Errorf("minimum healthy connections: %d", p.minimumHealthyConnections))
	}

	return nil
}

func (p *Processor) storeData(ctx context.Context, data *global.TransactionData) error {
	data.LastSubmittedAt = p.now()
	return p.store.Set(ctx, data)
}

func addNewCallback(data, reqData *global.TransactionData) {
	if len(reqData.Callbacks) == 0 {
		return
	}
	reqCallback := reqData.Callbacks[0]
	if reqCallback.CallbackURL != "" && !callbackExists(reqCallback, data) {
		data.Callbacks = append(data.Callbacks, reqCallback)
	}
}

func callbackExists(callback global.Callback, data *global.TransactionData) bool {
	for _, c := range data.Callbacks {
		if c == callback {
			return true
		}
	}
	return false
}

func (p *Processor) saveTxToCache(hash *chainhash.Hash) error {
	const txCacheTTL = 10 * time.Minute
	return p.cacheStore.Set(hash.String(), []byte("1"), txCacheTTL)
}

func (p *Processor) txFoundInCache(hash *chainhash.Hash) (found bool) {
	value, err := p.cacheStore.Get(hash.String())
	if err != nil && !errors.Is(err, cache.ErrCacheNotFound) {
		p.logger.Error("count not get the transaction from hash", slog.String("hash", hash.String()), slog.String("err", err.Error()))
		// respond as if the tx is found just in case this transaction is registered
		return true
	}

	return value != nil
}

func (p *Processor) delTxFromCache(hash *chainhash.Hash) {
	err := p.cacheStore.Del(hash.String())
	if err != nil && !errors.Is(err, cache.ErrCacheNotFound) {
		p.logger.Error("unable to delete transaction from cache", slog.String("hash", hash.String()), slog.String("err", err.Error()))
	}
}

func (p *Processor) updateTxStatus(ctx context.Context, statusUpdate store.UpdateStatus, ticker *time.Ticker) {
	// Ensure no duplicate statuses
	err := p.updateStatusMap(statusUpdate)
	if err != nil {
		p.logger.Error("failed to update status", slog.String("err", err.Error()), slog.String("hash", statusUpdate.Hash.String()))
		return
	}

	statusUpdateCount, err := p.getStatusUpdateCount()
	if err != nil {
		p.logger.Error("failed to get status update count", slog.String("err", err.Error()))
		return
	}

	if statusUpdateCount >= p.statusUpdatesBatchSize {
		err := p.checkAndUpdate(ctx)
		if err != nil {
			p.logger.Error("failed to check and update statuses", slog.String("err", err.Error()))
		}

		// Reset ticker to delay the next tick, ensuring the interval starts after the batch is processed.
		// This prevents unnecessary immediate updates and maintains the intended time interval between batches.
		ticker.Reset(p.statusUpdatesInterval)
	}
}

func (p *Processor) msgIsFound(msg *metamorph_p2p.TxStatusMessage) bool {
	// if we receive new update check if we have a client connection waiting for status and send it
	found := p.responseProcessor.UpdateStatus(msg.Hash, StatusAndError{
		Hash:         msg.Hash,
		Status:       msg.Status,
		Err:          msg.Err,
		CompetingTxs: msg.CompetingTxs,
	})

	if !found {
		found = p.txFoundInCache(msg.Hash)
	}
	return found
}<|MERGE_RESOLUTION|>--- conflicted
+++ resolved
@@ -136,13 +136,8 @@
 }
 
 type Mediator interface {
-<<<<<<< HEAD
-	AskForTxAsync(ctx context.Context, tx *global.TransactionData)
-	AnnounceTxAsync(ctx context.Context, tx *global.TransactionData)
-=======
 	AskForTxAsync(ctx context.Context, hash *chainhash.Hash)
 	AnnounceTxAsync(ctx context.Context, hash *chainhash.Hash, rawTx []byte)
->>>>>>> ee2becb3
 	GetPeers() []p2p.PeerI
 	CountConnectedPeers() uint
 }

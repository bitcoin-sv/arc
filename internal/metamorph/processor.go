package metamorph

import (
	"context"
	"errors"
	"fmt"
	"log/slog"
	"os"
	"strconv"
	"sync"
	"time"

	"github.com/bitcoin-sv/arc/internal/metamorph/processor_response"
	"github.com/bitcoin-sv/arc/internal/metamorph/store"
	"github.com/bitcoin-sv/arc/pkg/blocktx/blocktx_api"
	"github.com/bitcoin-sv/arc/pkg/metamorph/metamorph_api"
	"github.com/libsv/go-p2p"
	"github.com/libsv/go-p2p/chaincfg/chainhash"
)

const (
	// maxRetriesDefault number of times we will retry announcing transaction if we haven't seen it on the network
	maxRetriesDefault = 1000
	// length of interval for checking transactions if they are seen on the network
	// if not we resend them again for a few times
	unseenTransactionRebroadcastingInterval    = 60 * time.Second
	seenOnNetworkTransactionRequestingInterval = 3 * time.Minute

	mapExpiryTimeDefault            = 24 * time.Hour
	seenOnNetworkTxTimeDefault      = 3 * 24 * time.Hour
	seenOnNetworkTxTimeUntilDefault = 2 * time.Hour
	LogLevelDefault                 = slog.LevelInfo

	loadUnminedLimit                 = int64(5000)
	loadSeenOnNetworkLimit           = int64(5000)
	minimumHealthyConnectionsDefault = 2

	processStatusUpdatesIntervalDefault  = 500 * time.Millisecond
	processStatusUpdatesBatchSizeDefault = 1000

	monitorPeersIntervalDefault = 60 * time.Second
)

type Processor struct {
	store                     store.MetamorphStore
	hostname                  string
	ProcessorResponseMap      *ProcessorResponseMap
	pm                        p2p.PeerManagerI
	mqClient                  MessageQueueClient
	logger                    *slog.Logger
	mapExpiryTime             time.Duration
	seenOnNetworkTxTime       time.Duration
	seenOnNetworkTxTimeUntil  time.Duration
	now                       func() time.Time
	stats                     *processorStats
	maxRetries                int
	minimumHealthyConnections int
	callbackSender            CallbackSender

	waitGroup *sync.WaitGroup

	CancelCollectStats     context.CancelFunc
	statCollectionInterval time.Duration

	lockTransactionsInterval time.Duration
	CancelLockTransactions   context.CancelFunc

	CancelMinedCallbacks context.CancelFunc
	minedTxsChan         chan *blocktx_api.TransactionBlocks

	storageStatusUpdateCh               chan store.UpdateStatus
	CancelProcessStatusUpdatesInStorage context.CancelFunc
	processStatusUpdatesInterval        time.Duration
	processStatusUpdatesBatchSize       int

<<<<<<< HEAD
	processExpiredTxsInterval        time.Duration
	processSeenOnNetworkTxsInterval  time.Duration
	CancelProcessExpiredTransactions context.CancelFunc

	CancelProcessSeenOnNetworkTxRequesting context.CancelFunc
=======
	cancelProcessSeenOnNetworkTxRequesting       context.CancelFunc
	quitProcessSeenOnNetworkTxRequestingComplete chan struct{}

	cancelMonitorPeers   context.CancelFunc
	wgMonitorPeers       sync.WaitGroup
	monitorPeersInterval time.Duration
>>>>>>> eb3ad9fb
}

type Option func(f *Processor)

type CallbackSender interface {
	SendCallback(logger *slog.Logger, tx *store.StoreData)
	Shutdown(logger *slog.Logger)
}

func NewProcessor(s store.MetamorphStore, pm p2p.PeerManagerI, opts ...Option) (*Processor, error) {
	if s == nil {
		return nil, errors.New("store cannot be nil")
	}

	if pm == nil {
		return nil, errors.New("peer manager cannot be nil")
	}

	hostname, err := os.Hostname()
	if err != nil {
		return nil, err
	}

	p := &Processor{
		store:                     s,
		hostname:                  hostname,
		pm:                        pm,
		mapExpiryTime:             mapExpiryTimeDefault,
		seenOnNetworkTxTime:       seenOnNetworkTxTimeDefault,
		seenOnNetworkTxTimeUntil:  seenOnNetworkTxTimeUntilDefault,
		now:                       time.Now,
		maxRetries:                maxRetriesDefault,
		minimumHealthyConnections: minimumHealthyConnectionsDefault,

		processExpiredTxsInterval:       unseenTransactionRebroadcastingInterval,
		processSeenOnNetworkTxsInterval: seenOnNetworkTransactionRequestingInterval,
		lockTransactionsInterval:        unseenTransactionRebroadcastingInterval,

		processStatusUpdatesInterval:  processStatusUpdatesIntervalDefault,
		processStatusUpdatesBatchSize: processStatusUpdatesBatchSizeDefault,
		storageStatusUpdateCh:         make(chan store.UpdateStatus, processStatusUpdatesBatchSizeDefault),
		stats:                         newProcessorStats(),
		WaitGroup:                     &sync.WaitGroup{},

		statCollectionInterval: statCollectionIntervalDefault,

		wgMonitorPeers:       sync.WaitGroup{},
		monitorPeersInterval: monitorPeersIntervalDefault,
	}

	p.logger = slog.New(slog.NewJSONHandler(os.Stdout, &slog.HandlerOptions{Level: LogLevelDefault})).With(slog.String("service", "mtm"))

	// apply options to processor
	for _, opt := range opts {
		opt(p)
	}

	p.ProcessorResponseMap = NewProcessorResponseMap(p.mapExpiryTime, WithNowResponseMap(p.now))

	p.logger.Info("Starting processor", slog.String("cacheExpiryTime", p.mapExpiryTime.String()))

	_ = newPrometheusCollector(p)

	return p, nil
}

// Shutdown closes all channels and goroutines gracefully
func (p *Processor) Shutdown() {
	p.logger.Info("Shutting down processor")

	err := p.unlockRecords()
	if err != nil {
		p.logger.Error("Failed to unlock all hashes", slog.String("err", err.Error()))
	}

	if p.CancelLockTransactions != nil {
		p.CancelLockTransactions()
	}

	if p.CancelMinedCallbacks != nil {
		p.CancelMinedCallbacks()
	}

	if p.CancelProcessStatusUpdatesInStorage != nil {
		p.CancelProcessStatusUpdatesInStorage()
	}

	if p.CancelProcessExpiredTransactions != nil {
		p.CancelProcessExpiredTransactions()
	}

	if p.CancelProcessSeenOnNetworkTxRequesting != nil {
		p.CancelProcessSeenOnNetworkTxRequesting()
	}

	if p.CancelCollectStats != nil {
		p.CancelCollectStats()
	}

<<<<<<< HEAD
	// wait for all of those above to finish
	p.waitGroup.Wait()
=======
	if p.cancelCollectStats != nil {
		p.cancelCollectStats()
		<-p.quitCollectStatsComplete
	}

	if p.cancelMonitorPeers != nil {
		p.cancelMonitorPeers()
		p.wgMonitorPeers.Wait()
	}
>>>>>>> eb3ad9fb
}

func (p *Processor) unlockRecords() error {
	unlockedItems, err := p.store.SetUnlockedByName(context.Background(), p.hostname)
	if err != nil {
		return err
	}
	p.logger.Info("unlocked items", slog.Int64("number", unlockedItems))

	return nil
}

func (p *Processor) StartMonitorPeers() {
	ctx, cancel := context.WithCancel(context.Background())
	p.cancelMonitorPeers = cancel

	ticker := time.NewTicker(p.monitorPeersInterval)
	p.wgMonitorPeers.Add(1)
	go func() {
		defer func() {
			if r := recover(); r != nil {
				p.logger.Error("Recovered from panic", "panic", r, slog.String("stacktrace", string(debug.Stack())))
			}
			p.wgMonitorPeers.Done()
		}()

		for {
			select {
			case <-ctx.Done():
				return
			case <-ticker.C:

				peers := p.GetPeers()

				for _, peer := range peers {
					if !peer.Connected() || !peer.IsHealthy() {
						p.logger.Warn("Unhealthy peer", slog.String("address", peer.String()), slog.Bool("connected", peer.Connected()), slog.Bool("healthy", peer.IsHealthy()))
					}
				}

				// Todo: restart unhealthy peers
			}
		}
	}()
}

func (p *Processor) StartProcessMinedCallbacks() {
	ctx, cancel := context.WithCancel(context.Background())
	p.CancelMinedCallbacks = cancel
	p.waitGroup.Add(1)
	go func() {
		defer p.waitGroup.Done()

		for {
			select {
			case <-ctx.Done():
				return
			case txBlocks := <-p.minedTxsChan:
				if txBlocks == nil {
					continue
				}

				updatedData, err := p.store.UpdateMined(ctx, txBlocks)
				if err != nil {
					p.logger.Error("failed to register transactions", slog.String("err", err.Error()))
					return
				}

				for _, data := range updatedData {
					if data.CallbackUrl != "" {
						go p.callbackSender.SendCallback(p.logger, data)
					}
				}
			}
		}
	}()
}

func (p *Processor) CheckAndUpdate(statusUpdatesMap *map[chainhash.Hash]store.UpdateStatus) {
	if len(*statusUpdatesMap) == 0 {
		return
	}

	statusUpdates := make([]store.UpdateStatus, 0, p.processStatusUpdatesBatchSize)
	for _, distinctStatusUpdate := range *statusUpdatesMap {
		statusUpdates = append(statusUpdates, distinctStatusUpdate)
	}

	err := p.statusUpdateWithCallback(statusUpdates)
	if err != nil {
		p.logger.Error("failed to bulk update statuses", slog.String("err", err.Error()))
	}

	*statusUpdatesMap = map[chainhash.Hash]store.UpdateStatus{}
}

func (p *Processor) StartProcessStatusUpdatesInStorage() {
	ticker := time.NewTicker(p.processStatusUpdatesInterval)
	ctx, cancel := context.WithCancel(context.Background())
	p.CancelProcessStatusUpdatesInStorage = cancel
	p.waitGroup.Add(1)
	go func() {
		defer p.waitGroup.Done()
		statusUpdatesMap := map[chainhash.Hash]store.UpdateStatus{}

		for {
			select {
			case <-ctx.Done():
				return
			case statusUpdate := <-p.storageStatusUpdateCh:
				// Ensure no duplicate hashes, overwrite value if the status has higher value than existing status
				foundStatusUpdate, found := statusUpdatesMap[statusUpdate.Hash]
				if !found || (found && statusValueMap[foundStatusUpdate.Status] < statusValueMap[statusUpdate.Status]) {
					statusUpdatesMap[statusUpdate.Hash] = statusUpdate
				}

				if len(statusUpdatesMap) >= p.processStatusUpdatesBatchSize {
					p.CheckAndUpdate(&statusUpdatesMap)
				}
			case <-ticker.C:
				p.CheckAndUpdate(&statusUpdatesMap)
			}
		}
	}()
}

func (p *Processor) statusUpdateWithCallback(statusUpdates []store.UpdateStatus) error {
	updatedData, err := p.store.UpdateStatusBulk(context.Background(), statusUpdates)
	if err != nil {
		return err
	}

	for _, data := range updatedData {
		if ((data.Status == metamorph_api.Status_SEEN_ON_NETWORK || data.Status == metamorph_api.Status_SEEN_IN_ORPHAN_MEMPOOL) && data.FullStatusUpdates || data.Status == metamorph_api.Status_REJECTED) && data.CallbackUrl != "" {
			go p.callbackSender.SendCallback(p.logger, data)
		}
	}
	return nil
}

func (p *Processor) StartLockTransactions() {
	ctx, cancel := context.WithCancel(context.Background())
	p.CancelLockTransactions = cancel
	p.waitGroup.Add(1)

	ticker := time.NewTicker(p.lockTransactionsInterval)
	go func() {
		defer p.waitGroup.Done()
		for {
			select {
			case <-ctx.Done():
				return
			case <-ticker.C:
				expiredSince := p.now().Add(-1 * p.mapExpiryTime)
				err := p.store.SetLocked(ctx, expiredSince, loadUnminedLimit)
				if err != nil {
					p.logger.Error("Failed to set transactions locked", slog.String("err", err.Error()))
				}
			}
		}
	}()
}

func (p *Processor) StartRequestingSeenOnNetworkTxs() {
	ctx, cancel := context.WithCancel(context.Background())
	p.CancelProcessSeenOnNetworkTxRequesting = cancel
	p.waitGroup.Add(1)
	ticker := time.NewTicker(p.processSeenOnNetworkTxsInterval)
	go func() {
		defer p.waitGroup.Done()
		for {
			select {
			case <-ctx.Done():
				return
			case <-ticker.C:
				// Periodically read SEEN_ON_NETWORK transactions from database check their status in blocktx
				getSeenOnNetworkSince := p.now().Add(-1 * p.seenOnNetworkTxTime)
				getSeenOnNetworkUntil := p.now().Add(-1 * p.seenOnNetworkTxTimeUntil)
				var offset int64
				var totalSeenOnNetworkTxs int

				for {
					seenOnNetworkTxs, err := p.store.GetSeenOnNetwork(ctx, getSeenOnNetworkSince, getSeenOnNetworkUntil, loadSeenOnNetworkLimit, offset)
					offset += loadSeenOnNetworkLimit
					if err != nil {
						p.logger.Error("Failed to get SeenOnNetwork transactions", slog.String("err", err.Error()))
						continue
					}

					if len(seenOnNetworkTxs) == 0 {
						break
					}

					totalSeenOnNetworkTxs += len(seenOnNetworkTxs)

					for _, tx := range seenOnNetworkTxs {
						// by requesting tx, blocktx checks if it has the transaction mined in the database and sends it back
						if err = p.mqClient.PublishRequestTx(tx.Hash[:]); err != nil {
							p.logger.Error("failed to request tx from blocktx", slog.String("hash", tx.Hash.String()))
						}
					}
				}

				if totalSeenOnNetworkTxs > 0 {
					p.logger.Info("SEEN_ON_NETWORK txs being requested", slog.Int("number", totalSeenOnNetworkTxs))
				}
			}
		}
	}()
}

func (p *Processor) StartProcessExpiredTransactions() {
	ctx, cancel := context.WithCancel(context.Background())
	p.CancelProcessExpiredTransactions = cancel
	p.waitGroup.Add(1)
	ticker := time.NewTicker(p.processExpiredTxsInterval)
	go func() {
		defer p.waitGroup.Done()
		for {
			select {
			case <-ctx.Done():
				return
			case <-ticker.C: // Periodically read unmined transactions from database and announce them again
				// define from what point in time we are interested in unmined transactions
				getUnminedSince := p.now().Add(-1 * p.mapExpiryTime)
				var offset int64

				requested := 0
				announced := 0
				for {
					// get all transactions since then chunk by chunk
					unminedTxs, err := p.store.GetUnmined(ctx, getUnminedSince, loadUnminedLimit, offset)
					if err != nil {
						p.logger.Error("Failed to get unmined transactions", slog.String("err", err.Error()))
						break
					}

					offset += loadUnminedLimit
					if len(unminedTxs) == 0 {
						break
					}

					for _, tx := range unminedTxs {
						if tx.Retries > p.maxRetries {
							continue
						}

						// mark that we retried processing this transaction once more
						if err = p.store.IncrementRetries(ctx, tx.Hash); err != nil {
							p.logger.Error("Failed to increment retries in database", slog.String("err", err.Error()))
						}

						// every second time request tx, every other time announce tx
						if tx.Retries%2 == 0 {
							// Sending GETDATA to peers to see if they have it
							p.logger.Debug("Re-getting expired tx", slog.String("hash", tx.Hash.String()))
							p.pm.RequestTransaction(tx.Hash)
							requested++
							continue
						}

						p.logger.Debug("Re-announcing expired tx", slog.String("hash", tx.Hash.String()))
						p.pm.AnnounceTransaction(tx.Hash, nil)
						announced++
					}
				}

				if announced > 0 || requested > 0 {
					p.logger.Info("Retried unmined transactions", slog.Int("announced", announced), slog.Int("requested", requested), slog.String("since", getUnminedSince.String()))
				}
			}
		}
	}()
}

// GetPeers returns a list of connected and a list of disconnected peers
func (p *Processor) GetPeers() []p2p.PeerI {
	return p.pm.GetPeers()
}

var statusValueMap = map[metamorph_api.Status]int{
	metamorph_api.Status_UNKNOWN:                0,
	metamorph_api.Status_QUEUED:                 1,
	metamorph_api.Status_RECEIVED:               2,
	metamorph_api.Status_STORED:                 3,
	metamorph_api.Status_ANNOUNCED_TO_NETWORK:   4,
	metamorph_api.Status_REQUESTED_BY_NETWORK:   5,
	metamorph_api.Status_SENT_TO_NETWORK:        6,
	metamorph_api.Status_SEEN_IN_ORPHAN_MEMPOOL: 7,
	metamorph_api.Status_ACCEPTED_BY_NETWORK:    8,
	metamorph_api.Status_SEEN_ON_NETWORK:        9,
	metamorph_api.Status_REJECTED:               10,
	metamorph_api.Status_MINED:                  11,
	metamorph_api.Status_CONFIRMED:              12,
}

func (p *Processor) SendStatusForTransaction(hash *chainhash.Hash, status metamorph_api.Status, source string, statusErr error) error {
	// make sure we update the transaction status in database
	var rejectReason string
	if statusErr != nil {
		rejectReason = statusErr.Error()
	}

	p.storageStatusUpdateCh <- store.UpdateStatus{
		Hash:         *hash,
		Status:       status,
		RejectReason: rejectReason,
	}

	// if we receive new update check if we have client connection waiting for status and send it
	processorResponse, ok := p.ProcessorResponseMap.Get(hash)
	if ok {
		processorResponse.UpdateStatus(&processor_response.ProcessorResponseStatusUpdate{
			Status:    status,
			StatusErr: statusErr,
		})
	}

	p.logger.Debug("Status reported for tx", slog.String("status", status.String()), slog.String("hash", hash.String()))
	return nil
}

func (p *Processor) ProcessTransaction(ctx context.Context, req *ProcessorRequest) {
	// we need to decouple the Context from the request, so that we don't get cancelled
	// when the request is cancelled

	// check if tx already stored, return it
	data, err := p.store.Get(ctx, req.Data.Hash[:])
	if err == nil {
		/*
			When transaction is re-submitted we make inserted_at_num to be now()
			to make sure it will be loaded and re-broadcasted if needed.
		*/
		insertedAtNum, _ := strconv.Atoi(p.now().Format("2006010215"))
		data.InsertedAtNum = insertedAtNum
		if setErr := p.store.Set(ctx, req.Data.Hash[:], data); setErr != nil {
			p.logger.Error("Failed to store transaction", slog.String("hash", req.Data.Hash.String()), slog.String("err", setErr.Error()))
		}

		var rejectErr error
		if data.RejectReason != "" {
			rejectErr = errors.New(data.RejectReason)
		}

		// notify the client instantly and return without waiting for any specific status
		req.ResponseChannel <- processor_response.StatusAndError{
			Hash:   data.Hash,
			Status: data.Status,
			Err:    rejectErr,
		}

		return
	}

	// register transaction in blocktx using message queue
	if err = p.mqClient.PublishRegisterTxs(req.Data.Hash[:]); err != nil {
		p.logger.Error("failed to register tx in blocktx", slog.String("hash", req.Data.Hash.String()), slog.String("err", err.Error()))
	}

	processorResponse := processor_response.NewProcessorResponseWithChannel(req.Data.Hash, req.ResponseChannel, req.Timeout)

	// store in database
	req.Data.Status = metamorph_api.Status_STORED
	insertedAtNum, _ := strconv.Atoi(p.now().Format("2006010215"))
	req.Data.InsertedAtNum = insertedAtNum
	err = p.store.Set(ctx, req.Data.Hash[:], req.Data)
	if err != nil {
		p.logger.Error("Failed to store transaction", slog.String("hash", req.Data.Hash.String()), slog.String("err", err.Error()))
	}

	// broadcast that transaction is stored to client
	processorResponse.UpdateStatus(&processor_response.ProcessorResponseStatusUpdate{
		Status:    metamorph_api.Status_STORED,
		StatusErr: err,
	})

	// Add this transaction to the map of transactions that client is listening to with open connection.
	p.ProcessorResponseMap.Set(req.Data.Hash, processorResponse)

	// we no longer need processor response object after client disconnects
	go func() {
		time.Sleep(req.Timeout + time.Second)
		p.ProcessorResponseMap.Delete(req.Data.Hash)
	}()

	// Announce transaction to network and save peers
	p.logger.Debug("announcing transaction", slog.String("hash", req.Data.Hash.String()))
	p.pm.AnnounceTransaction(req.Data.Hash, nil)

	// notify existing client about new status
	processorResponse, ok := p.ProcessorResponseMap.Get(req.Data.Hash)
	if ok {
		processorResponse.UpdateStatus(&processor_response.ProcessorResponseStatusUpdate{
			Status:    metamorph_api.Status_ANNOUNCED_TO_NETWORK,
			StatusErr: nil,
		})
	}

	// broadcast that transaction is announced to network (eventually active clientს catch that)
	p.storageStatusUpdateCh <- store.UpdateStatus{
		Hash:         *req.Data.Hash,
		Status:       metamorph_api.Status_ANNOUNCED_TO_NETWORK,
		RejectReason: "",
	}
}

var (
	ErrUnhealthy = fmt.Errorf("processor has less than %d healthy peer connections", minimumHealthyConnectionsDefault)
)

func (p *Processor) Health() error {
	healthyConnections := 0

	for _, peer := range p.pm.GetPeers() {
		if peer.Connected() && peer.IsHealthy() {
			healthyConnections++
		}
	}

	if healthyConnections < p.minimumHealthyConnections {
		p.logger.Warn("Less than expected healthy peers", slog.Int("connections", healthyConnections))
		return ErrUnhealthy
	}

	return nil
}<|MERGE_RESOLUTION|>--- conflicted
+++ resolved
@@ -6,6 +6,7 @@
 	"fmt"
 	"log/slog"
 	"os"
+	"runtime/debug"
 	"strconv"
 	"sync"
 	"time"
@@ -73,20 +74,15 @@
 	processStatusUpdatesInterval        time.Duration
 	processStatusUpdatesBatchSize       int
 
-<<<<<<< HEAD
 	processExpiredTxsInterval        time.Duration
 	processSeenOnNetworkTxsInterval  time.Duration
 	CancelProcessExpiredTransactions context.CancelFunc
 
 	CancelProcessSeenOnNetworkTxRequesting context.CancelFunc
-=======
-	cancelProcessSeenOnNetworkTxRequesting       context.CancelFunc
-	quitProcessSeenOnNetworkTxRequestingComplete chan struct{}
 
 	cancelMonitorPeers   context.CancelFunc
 	wgMonitorPeers       sync.WaitGroup
 	monitorPeersInterval time.Duration
->>>>>>> eb3ad9fb
 }
 
 type Option func(f *Processor)
@@ -129,7 +125,7 @@
 		processStatusUpdatesBatchSize: processStatusUpdatesBatchSizeDefault,
 		storageStatusUpdateCh:         make(chan store.UpdateStatus, processStatusUpdatesBatchSizeDefault),
 		stats:                         newProcessorStats(),
-		WaitGroup:                     &sync.WaitGroup{},
+		waitGroup:                     &sync.WaitGroup{},
 
 		statCollectionInterval: statCollectionIntervalDefault,
 
@@ -186,20 +182,12 @@
 		p.CancelCollectStats()
 	}
 
-<<<<<<< HEAD
-	// wait for all of those above to finish
-	p.waitGroup.Wait()
-=======
-	if p.cancelCollectStats != nil {
-		p.cancelCollectStats()
-		<-p.quitCollectStatsComplete
-	}
-
 	if p.cancelMonitorPeers != nil {
 		p.cancelMonitorPeers()
 		p.wgMonitorPeers.Wait()
 	}
->>>>>>> eb3ad9fb
+
+	p.waitGroup.Wait()
 }
 
 func (p *Processor) unlockRecords() error {

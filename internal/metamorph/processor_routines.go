--- conflicted
+++ resolved
@@ -164,11 +164,7 @@
 func ReAnnounceSeen(ctx context.Context, p *Processor) []attribute.KeyValue {
 	var offset int64
 	var totalSeenOnNetworkTxs int
-<<<<<<< HEAD
-	var pendingSeen []*global.TransactionData
-=======
 	var pendingSeen []*store.RawTx
->>>>>>> ee2becb3
 	var hashes []*chainhash.Hash
 	var err error
 

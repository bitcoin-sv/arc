--- conflicted
+++ resolved
@@ -735,15 +735,9 @@
 			}
 
 			select {
-<<<<<<< HEAD
 			case <-time.NewTimer(1 * time.Second).C:
 				t.Fatal("submitted txs have not been stored within 2s")
-			case <-c:
-=======
-			case <-time.NewTimer(3 * time.Second).C:
-				t.Fatal("submitted txs have not been stored within 3s")
 			case <-stopCh:
->>>>>>> 3f666223
 			}
 
 			// then

--- conflicted
+++ resolved
@@ -43,13 +43,8 @@
 
 type ProcessorI interface {
 	ProcessTransaction(ctx context.Context, req *ProcessorRequest)
-<<<<<<< HEAD
-	GetStats(debugItems bool) *ProcessorStats
-	GetCallbackerStats() CallbackerStats
-=======
 	GetProcessorMapSize() int
 	GetStatusNotSeen() int64
->>>>>>> 4f4662df
 	GetPeers() []p2p.PeerI
 	Shutdown()
 	Health() error

package metamorph

import (
	"context"
	"fmt"
	"log/slog"
	"runtime/debug"
	"sync"
	"time"

	"github.com/prometheus/client_golang/prometheus"
)

const (
	statCollectionIntervalDefault = 60 * time.Second
	notSeenLimitDefault           = 10 * time.Minute
	notMinedLimitDefault          = 20 * time.Minute
)

type ProcessorStatsCollector struct {
	notSeenLimit  time.Duration
	notMinedLimit time.Duration

	mu                        sync.RWMutex
	statusStored              prometheus.Gauge
	statusAnnouncedToNetwork  prometheus.Gauge
	statusRequestedByNetwork  prometheus.Gauge
	statusSentToNetwork       prometheus.Gauge
	statusAcceptedByNetwork   prometheus.Gauge
	statusSeenOnNetwork       prometheus.Gauge
	statusMined               prometheus.Gauge
	statusRejected            prometheus.Gauge
	statusSeenInOrphanMempool prometheus.Gauge
	statusNotMined            prometheus.Gauge
	statusNotSeen             prometheus.Gauge
	statusNotSeenStat         int64
}

func WithLimits(notSeenLimit time.Duration, notMinedLimit time.Duration) func(*ProcessorStatsCollector) {
	return func(p *ProcessorStatsCollector) {
		p.notSeenLimit = notSeenLimit
		p.notMinedLimit = notMinedLimit
	}
}

func newProcessorStats(opts ...func(stats *ProcessorStatsCollector)) *ProcessorStatsCollector {
	p := &ProcessorStatsCollector{
		statusStored: prometheus.NewGauge(prometheus.GaugeOpts{
			Name: "arc_status_stored_count",
			Help: "Number of monitored transactions with status STORED",
		}),
		statusAnnouncedToNetwork: prometheus.NewGauge(prometheus.GaugeOpts{
			Name: "arc_status_announced_count",
			Help: "Number of monitored transactions with status ANNOUNCED_TO_NETWORK",
		}),
		statusRequestedByNetwork: prometheus.NewGauge(prometheus.GaugeOpts{
			Name: "arc_status_requested_count",
			Help: "Number of monitored transactions with status REQUESTED_BY_NETWORK",
		}),
		statusSentToNetwork: prometheus.NewGauge(prometheus.GaugeOpts{
			Name: "arc_status_sent_count",
			Help: "Number of monitored transactions with status SENT_TO_NETWORK",
		}),
		statusAcceptedByNetwork: prometheus.NewGauge(prometheus.GaugeOpts{
			Name: "arc_status_accepted_count",
			Help: "Number of monitored transactions with status ACCEPTED_BY_NETWORK",
		}),
		statusSeenOnNetwork: prometheus.NewGauge(prometheus.GaugeOpts{
			Name: "arc_status_seen_on_network_count",
			Help: "Number of monitored transactions with status SEEN_ON_NETWORK",
		}),
		statusMined: prometheus.NewGauge(prometheus.GaugeOpts{
			Name: "arc_status_mined_count",
			Help: "Number of monitored transactions with status MINED",
		}),
		statusRejected: prometheus.NewGauge(prometheus.GaugeOpts{
			Name: "arc_status_rejected_count",
			Help: "Number of monitored transactions with status REJECTED",
		}),
		statusSeenInOrphanMempool: prometheus.NewGauge(prometheus.GaugeOpts{
			Name: "arc_status_seen_in_orphan_mempool_count",
			Help: "Number of monitored transactions with status SEEN_IN_ORPHAN_MEMPOOL",
		}),
		notSeenLimit:  notSeenLimitDefault,
		notMinedLimit: notMinedLimitDefault,
	}

	for _, opt := range opts {
		opt(p)
	}

	p.statusNotMined = prometheus.NewGauge(prometheus.GaugeOpts{
		Name: "arc_status_not_mined_count",
		Help: fmt.Sprintf("Number of monitored transactions which are SEEN_ON_NETWORK but haven reached status MINED for more than %s", p.notMinedLimit.String()),
	})
	p.statusNotSeen = prometheus.NewGauge(prometheus.GaugeOpts{
		Name: "arc_status_not_seen_count",
		Help: fmt.Sprintf("Number of monitored transactions which are not SEEN_ON_NETWORK for more than %s", p.notSeenLimit.String()),
	})

	return p
}

func (p *Processor) GetStatusNotSeen() int64 {
	p.stats.mu.Lock()
	defer p.stats.mu.Unlock()
	return p.stats.statusNotSeenStat
}

func (p *Processor) StartCollectStats() error {
	ctx, cancel := context.WithCancel(context.Background())
	p.CancelCollectStats = cancel
	p.waitGroup.Add(1)

	ticker := time.NewTicker(p.statCollectionInterval)

	err := registerStats(
<<<<<<< HEAD
		p.Stats.statusStored,
		p.Stats.statusAnnouncedToNetwork,
		p.Stats.statusRequestedByNetwork,
		p.Stats.statusSentToNetwork,
		p.Stats.statusAcceptedByNetwork,
		p.Stats.statusSeenOnNetwork,
		p.Stats.statusMined,
		p.Stats.statusRejected,
		p.Stats.statusSeenInOrphanMempool,
		p.Stats.statusNotMined,
		p.Stats.statusNotSeen,
		p.Stats.healthyPeerConnections,
=======
		p.stats.statusStored,
		p.stats.statusAnnouncedToNetwork,
		p.stats.statusRequestedByNetwork,
		p.stats.statusSentToNetwork,
		p.stats.statusAcceptedByNetwork,
		p.stats.statusSeenOnNetwork,
		p.stats.statusMined,
		p.stats.statusRejected,
		p.stats.statusSeenInOrphanMempool,
		p.stats.statusNotMined,
		p.stats.statusNotSeen,
>>>>>>> 4f4662df
	)
	if err != nil {
		p.waitGroup.Done()
		return err
	}
	go func() {
		defer func() {
			if r := recover(); r != nil {
				p.logger.Error("Recovered from panic", "panic", r, slog.String("stacktrace", string(debug.Stack())))
			}
		}()
		defer p.waitGroup.Done()
		defer unregisterStats(
<<<<<<< HEAD
			p.Stats.statusStored,
			p.Stats.statusAnnouncedToNetwork,
			p.Stats.statusRequestedByNetwork,
			p.Stats.statusSentToNetwork,
			p.Stats.statusAcceptedByNetwork,
			p.Stats.statusSeenOnNetwork,
			p.Stats.statusMined,
			p.Stats.statusRejected,
			p.Stats.statusSeenInOrphanMempool,
			p.Stats.statusNotMined,
			p.Stats.statusNotSeen,
			p.Stats.healthyPeerConnections,
=======
			p.stats.statusStored,
			p.stats.statusAnnouncedToNetwork,
			p.stats.statusRequestedByNetwork,
			p.stats.statusSentToNetwork,
			p.stats.statusAcceptedByNetwork,
			p.stats.statusSeenOnNetwork,
			p.stats.statusMined,
			p.stats.statusRejected,
			p.stats.statusSeenInOrphanMempool,
			p.stats.statusNotMined,
			p.stats.statusNotSeen,
>>>>>>> 4f4662df
		)

		for {
			select {
			case <-ctx.Done():
				return
			case <-ticker.C:

				getStatsSince := p.now().Add(-1 * p.mapExpiryTime)

				collectedStats, err := p.store.GetStats(ctx, getStatsSince, p.Stats.notSeenLimit, p.Stats.notMinedLimit)
				if err != nil {
					p.logger.Error("failed to get stats", slog.String("err", err.Error()))
					continue
				}

<<<<<<< HEAD
				healthyConnections := 0

				for _, peer := range p.pm.GetPeers() {
					if peer.Connected() && peer.IsHealthy() {
						healthyConnections++
						continue
					}
				}

				p.Stats.mu.Lock()
				p.Stats.statusStored.Set(float64(collectedStats.StatusStored))
				p.Stats.statusAnnouncedToNetwork.Set(float64(collectedStats.StatusAnnouncedToNetwork))
				p.Stats.statusRequestedByNetwork.Set(float64(collectedStats.StatusRequestedByNetwork))
				p.Stats.statusSentToNetwork.Set(float64(collectedStats.StatusSentToNetwork))
				p.Stats.statusAcceptedByNetwork.Set(float64(collectedStats.StatusAcceptedByNetwork))
				p.Stats.statusSeenOnNetwork.Set(float64(collectedStats.StatusSeenOnNetwork))
				p.Stats.statusMined.Set(float64(collectedStats.StatusMined))
				p.Stats.statusRejected.Set(float64(collectedStats.StatusRejected))
				p.Stats.statusSeenInOrphanMempool.Set(float64(collectedStats.StatusSeenInOrphanMempool))
				p.Stats.statusNotMined.Set(float64(collectedStats.StatusNotMined))
				p.Stats.statusNotSeen.Set(float64(collectedStats.StatusNotSeen))
				p.Stats.healthyPeerConnections.Set(float64(healthyConnections))
				p.Stats.mu.Unlock()
=======
				p.stats.mu.Lock()
				p.stats.statusStored.Set(float64(collectedStats.StatusStored))
				p.stats.statusAnnouncedToNetwork.Set(float64(collectedStats.StatusAnnouncedToNetwork))
				p.stats.statusRequestedByNetwork.Set(float64(collectedStats.StatusRequestedByNetwork))
				p.stats.statusSentToNetwork.Set(float64(collectedStats.StatusSentToNetwork))
				p.stats.statusAcceptedByNetwork.Set(float64(collectedStats.StatusAcceptedByNetwork))
				p.stats.statusSeenOnNetwork.Set(float64(collectedStats.StatusSeenOnNetwork))
				p.stats.statusMined.Set(float64(collectedStats.StatusMined))
				p.stats.statusRejected.Set(float64(collectedStats.StatusRejected))
				p.stats.statusSeenInOrphanMempool.Set(float64(collectedStats.StatusSeenInOrphanMempool))
				p.stats.statusNotMined.Set(float64(collectedStats.StatusNotMined))
				p.stats.statusNotSeen.Set(float64(collectedStats.StatusNotSeen))
				p.stats.statusNotSeenStat = collectedStats.StatusNotSeen
				p.stats.mu.Unlock()
>>>>>>> 4f4662df
			}
		}
	}()

	return nil
}

func registerStats(cs ...prometheus.Collector) error {
	for _, c := range cs {
		err := prometheus.Register(c)
		if err != nil {
			return fmt.Errorf("failed to register stats collector: %w", err)
		}
	}

	return nil
}

func unregisterStats(cs ...prometheus.Collector) {
	for _, c := range cs {
		_ = prometheus.Unregister(c)
	}
}<|MERGE_RESOLUTION|>--- conflicted
+++ resolved
@@ -17,7 +17,7 @@
 	notMinedLimitDefault          = 20 * time.Minute
 )
 
-type ProcessorStatsCollector struct {
+type processorStats struct {
 	notSeenLimit  time.Duration
 	notMinedLimit time.Duration
 
@@ -36,15 +36,15 @@
 	statusNotSeenStat         int64
 }
 
-func WithLimits(notSeenLimit time.Duration, notMinedLimit time.Duration) func(*ProcessorStatsCollector) {
-	return func(p *ProcessorStatsCollector) {
+func WithLimits(notSeenLimit time.Duration, notMinedLimit time.Duration) func(*processorStats) {
+	return func(p *processorStats) {
 		p.notSeenLimit = notSeenLimit
 		p.notMinedLimit = notMinedLimit
 	}
 }
 
-func newProcessorStats(opts ...func(stats *ProcessorStatsCollector)) *ProcessorStatsCollector {
-	p := &ProcessorStatsCollector{
+func newProcessorStats(opts ...func(stats *processorStats)) *processorStats {
+	p := &processorStats{
 		statusStored: prometheus.NewGauge(prometheus.GaugeOpts{
 			Name: "arc_status_stored_count",
 			Help: "Number of monitored transactions with status STORED",
@@ -115,20 +115,6 @@
 	ticker := time.NewTicker(p.statCollectionInterval)
 
 	err := registerStats(
-<<<<<<< HEAD
-		p.Stats.statusStored,
-		p.Stats.statusAnnouncedToNetwork,
-		p.Stats.statusRequestedByNetwork,
-		p.Stats.statusSentToNetwork,
-		p.Stats.statusAcceptedByNetwork,
-		p.Stats.statusSeenOnNetwork,
-		p.Stats.statusMined,
-		p.Stats.statusRejected,
-		p.Stats.statusSeenInOrphanMempool,
-		p.Stats.statusNotMined,
-		p.Stats.statusNotSeen,
-		p.Stats.healthyPeerConnections,
-=======
 		p.stats.statusStored,
 		p.stats.statusAnnouncedToNetwork,
 		p.stats.statusRequestedByNetwork,
@@ -140,7 +126,6 @@
 		p.stats.statusSeenInOrphanMempool,
 		p.stats.statusNotMined,
 		p.stats.statusNotSeen,
->>>>>>> 4f4662df
 	)
 	if err != nil {
 		p.waitGroup.Done()
@@ -154,20 +139,6 @@
 		}()
 		defer p.waitGroup.Done()
 		defer unregisterStats(
-<<<<<<< HEAD
-			p.Stats.statusStored,
-			p.Stats.statusAnnouncedToNetwork,
-			p.Stats.statusRequestedByNetwork,
-			p.Stats.statusSentToNetwork,
-			p.Stats.statusAcceptedByNetwork,
-			p.Stats.statusSeenOnNetwork,
-			p.Stats.statusMined,
-			p.Stats.statusRejected,
-			p.Stats.statusSeenInOrphanMempool,
-			p.Stats.statusNotMined,
-			p.Stats.statusNotSeen,
-			p.Stats.healthyPeerConnections,
-=======
 			p.stats.statusStored,
 			p.stats.statusAnnouncedToNetwork,
 			p.stats.statusRequestedByNetwork,
@@ -179,7 +150,6 @@
 			p.stats.statusSeenInOrphanMempool,
 			p.stats.statusNotMined,
 			p.stats.statusNotSeen,
->>>>>>> 4f4662df
 		)
 
 		for {
@@ -190,37 +160,12 @@
 
 				getStatsSince := p.now().Add(-1 * p.mapExpiryTime)
 
-				collectedStats, err := p.store.GetStats(ctx, getStatsSince, p.Stats.notSeenLimit, p.Stats.notMinedLimit)
+				collectedStats, err := p.store.GetStats(ctx, getStatsSince, p.stats.notSeenLimit, p.stats.notMinedLimit)
 				if err != nil {
 					p.logger.Error("failed to get stats", slog.String("err", err.Error()))
 					continue
 				}
 
-<<<<<<< HEAD
-				healthyConnections := 0
-
-				for _, peer := range p.pm.GetPeers() {
-					if peer.Connected() && peer.IsHealthy() {
-						healthyConnections++
-						continue
-					}
-				}
-
-				p.Stats.mu.Lock()
-				p.Stats.statusStored.Set(float64(collectedStats.StatusStored))
-				p.Stats.statusAnnouncedToNetwork.Set(float64(collectedStats.StatusAnnouncedToNetwork))
-				p.Stats.statusRequestedByNetwork.Set(float64(collectedStats.StatusRequestedByNetwork))
-				p.Stats.statusSentToNetwork.Set(float64(collectedStats.StatusSentToNetwork))
-				p.Stats.statusAcceptedByNetwork.Set(float64(collectedStats.StatusAcceptedByNetwork))
-				p.Stats.statusSeenOnNetwork.Set(float64(collectedStats.StatusSeenOnNetwork))
-				p.Stats.statusMined.Set(float64(collectedStats.StatusMined))
-				p.Stats.statusRejected.Set(float64(collectedStats.StatusRejected))
-				p.Stats.statusSeenInOrphanMempool.Set(float64(collectedStats.StatusSeenInOrphanMempool))
-				p.Stats.statusNotMined.Set(float64(collectedStats.StatusNotMined))
-				p.Stats.statusNotSeen.Set(float64(collectedStats.StatusNotSeen))
-				p.Stats.healthyPeerConnections.Set(float64(healthyConnections))
-				p.Stats.mu.Unlock()
-=======
 				p.stats.mu.Lock()
 				p.stats.statusStored.Set(float64(collectedStats.StatusStored))
 				p.stats.statusAnnouncedToNetwork.Set(float64(collectedStats.StatusAnnouncedToNetwork))
@@ -235,7 +180,6 @@
 				p.stats.statusNotSeen.Set(float64(collectedStats.StatusNotSeen))
 				p.stats.statusNotSeenStat = collectedStats.StatusNotSeen
 				p.stats.mu.Unlock()
->>>>>>> 4f4662df
 			}
 		}
 	}()

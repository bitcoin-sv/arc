package metamorph

import (
	"context"
	"errors"
	"fmt"
	"log/slog"
	"os"
	"strings"
	"sync/atomic"
	"time"

	"github.com/bitcoin-sv/arc/blocktx"
	"github.com/bitcoin-sv/arc/blocktx/blocktx_api"
	"github.com/bitcoin-sv/arc/metamorph/metamorph_api"
	"github.com/bitcoin-sv/arc/metamorph/processor_response"
	"github.com/bitcoin-sv/arc/metamorph/store"
	"github.com/libsv/go-p2p"
	"github.com/libsv/go-p2p/chaincfg/chainhash"
	"github.com/opentracing/opentracing-go"
	"github.com/opentracing/opentracing-go/ext"
	tracingLog "github.com/opentracing/opentracing-go/log"
	"github.com/ordishs/go-utils/stat"
	"github.com/ordishs/gocore"
)

const (
	// MaxRetries number of times we will retry announcing transaction if we haven't seen it on the network
	MaxRetries = 15
	// length of interval for checking transactions if they are seen on the network
	// if not we resend them again for a few times
	unseenTransactionRebroadcastingInterval = 60

	processCheckIfMinedIntervalDefault = 1 * time.Minute

	mapExpiryTimeDefault = 24 * time.Hour
	LogLevelDefault      = slog.LevelInfo

	failedToUpdateStatus       = "Failed to update status"
	dataRetentionPeriodDefault = 14 * 24 * time.Hour // 14 days
)

type Processor struct {
	store                store.MetamorphStore
	ProcessorResponseMap *ProcessorResponseMap
	pm                   p2p.PeerManagerI
	btc                  blocktx.ClientI
	logger               *slog.Logger
	logFile              string
	mapExpiryTime        time.Duration
	dataRetentionPeriod  time.Duration
	now                  func() time.Time

	processCheckIfMinedInterval time.Duration
	processCheckIfMinedTicker   *time.Ticker

	processExpiredTxsTicker *time.Ticker

	startTime          time.Time
	queueLength        atomic.Int32
	queuedCount        atomic.Int32
	stored             *stat.AtomicStat
	announcedToNetwork *stat.AtomicStats
	requestedByNetwork *stat.AtomicStats
	sentToNetwork      *stat.AtomicStats
	acceptedByNetwork  *stat.AtomicStats
	seenOnNetwork      *stat.AtomicStats
	rejected           *stat.AtomicStats
	mined              *stat.AtomicStat
	retries            *stat.AtomicStat
}

type Option func(f *Processor)

func NewProcessor(s store.MetamorphStore, pm p2p.PeerManagerI, btc blocktx.ClientI, opts ...Option) (*Processor, error) {
	if s == nil {
		return nil, errors.New("store cannot be nil")
	}

	if pm == nil {
		return nil, errors.New("peer manager cannot be nil")
	}

	p := &Processor{
		startTime:               time.Now().UTC(),
		store:                   s,
		pm:                      pm,
		btc:                     btc,
		dataRetentionPeriod:     dataRetentionPeriodDefault,
		mapExpiryTime:           mapExpiryTimeDefault,
		now:                     time.Now,
		processExpiredTxsTicker: time.NewTicker(unseenTransactionRebroadcastingInterval * time.Second),

		processCheckIfMinedInterval: processCheckIfMinedIntervalDefault,

		stored:             stat.NewAtomicStat(),
		announcedToNetwork: stat.NewAtomicStats(),
		requestedByNetwork: stat.NewAtomicStats(),
		sentToNetwork:      stat.NewAtomicStats(),
		acceptedByNetwork:  stat.NewAtomicStats(),
		seenOnNetwork:      stat.NewAtomicStats(),
		rejected:           stat.NewAtomicStats(),
		mined:              stat.NewAtomicStat(),
		retries:            stat.NewAtomicStat(),
	}

	p.logger = slog.New(slog.NewJSONHandler(os.Stdout, &slog.HandlerOptions{Level: LogLevelDefault})).With(slog.String("service", "mtm"))

	// apply options to processor
	for _, opt := range opts {
		opt(p)
	}

	p.ProcessorResponseMap = NewProcessorResponseMap(p.mapExpiryTime, WithLogFile(p.logFile), WithNowResponseMap(p.now))
	p.processCheckIfMinedTicker = time.NewTicker(p.processCheckIfMinedInterval)

	p.logger.Info("Starting processor", slog.Duration("cacheExpiryTime", p.mapExpiryTime))

	// Start a goroutine to resend transactions that have not been seen on the network
	go p.processExpiredTransactions()
	go p.processCheckIfMined()

	gocore.AddAppPayloadFn("mtm", func() interface{} {
		return p.GetStats(false)
	})

	_ = newPrometheusCollector(p)

	return p, nil
}

func (p *Processor) Set(ctx context.Context, req *ProcessorRequest) error {
	// we need to decouple the Context from the request, so that we don't get cancelled
	// when the request is cancelled
	callerSpan := opentracing.SpanFromContext(ctx)
	newctx := opentracing.ContextWithSpan(context.Background(), callerSpan)
	_, spanCtx := opentracing.StartSpanFromContext(newctx, "Processor:processTransaction")
	return p.store.Set(spanCtx, req.Data.Hash[:], req.Data)
}

// Shutdown closes all channels and goroutines gracefully
func (p *Processor) Shutdown() {
	p.logger.Info("Shutting down processor")

	err := p.unlockItems()
	if err != nil {
		p.logger.Error("Failed to unlock all hashes", slog.String("err", err.Error()))
	}
	p.processCheckIfMinedTicker.Stop()
	p.processExpiredTxsTicker.Stop()
	p.ProcessorResponseMap.Close()
}

func (p *Processor) unlockItems() error {
	items := p.ProcessorResponseMap.Items()
	hashes := make([]*chainhash.Hash, len(items))
	index := 0
	for key := range items {
		hash, err := chainhash.NewHash(key.CloneBytes())
		if err != nil {
			return err
		}
		hashes[index] = hash
		index++
	}

	p.logger.Info("unlocking items", slog.Int("number", len(hashes)))
	return p.store.SetUnlocked(context.Background(), hashes)
}

func (p *Processor) processCheckIfMined() {
	// filter for transactions which have been at least announced but not mined and which haven't started to be processed longer than a specified amount of time ago
	filterFunc := func(processorResp *processor_response.ProcessorResponse) bool {
		return processorResp.GetStatus() != metamorph_api.Status_MINED &&
			processorResp.GetStatus() != metamorph_api.Status_CONFIRMED
	}

	// Check transactions that have been seen on the network, but haven't been marked as mined
	// The Items() method will return a copy of the map, so we can iterate over it without locking
	for range p.processCheckIfMinedTicker.C {
		expiredTransactionItems := p.ProcessorResponseMap.Items(filterFunc)
		if len(expiredTransactionItems) == 0 {
			continue
		}

		transactions := &blocktx_api.Transactions{}
		txs := make([]*blocktx_api.Transaction, len(expiredTransactionItems))
		index := 0
		for _, item := range expiredTransactionItems {
			p.logger.Debug("checking if mined for transaction", slog.String("hash", item.Hash.String()))
			txs[index] = &blocktx_api.Transaction{Hash: item.Hash.CloneBytes()}
			index++
			transactions.Transactions = txs
		}

		blockTransactions, err := p.btc.GetTransactionBlocks(context.Background(), transactions)
		if err != nil {
			p.logger.Error("failed to get transaction blocks from blocktx", slog.String("err", err.Error()))
			return
		}

		p.logger.Debug("found blocks for transactions", slog.Int("number", len(blockTransactions.GetTransactionBlocks())))

		for _, blockTxs := range blockTransactions.GetTransactionBlocks() {
			blockHash, err := chainhash.NewHash(blockTxs.GetBlockHash())
			if err != nil {
				p.logger.Error("failed to parse block hash", slog.String("err", err.Error()))
				continue
			}

			txHash, err := chainhash.NewHash(blockTxs.GetTransactionHash())
			if err != nil {
				p.logger.Error("failed to parse tx hash", slog.String("err", err.Error()))
				continue
			}
			p.logger.Debug("found block for transaction", slog.String("txhash", txHash.String()), slog.String("blockhash", blockHash.String()))

			_, err = p.SendStatusMinedForTransaction(txHash, blockHash, blockTxs.GetBlockHeight())
			if err != nil {
				p.logger.Error("failed to send status mined for tx", slog.String("err", err.Error()))
			}
		}
	}
}

func (p *Processor) processExpiredTransactions() {
	// filterFunc returns true if the transaction has not been seen on the network
	filterFunc := func(procResp *processor_response.ProcessorResponse) bool {
		return (procResp.GetStatus() < metamorph_api.Status_SEEN_ON_NETWORK || procResp.GetStatus() == metamorph_api.Status_SEEN_IN_ORPHAN_MEMPOOL) && p.now().Sub(procResp.Start) > unseenTransactionRebroadcastingInterval*time.Second
	}

	// Resend transactions that have not been seen on the network
	// The Items() method will return a copy of the map, so we can iterate over it without locking
	for range p.processExpiredTxsTicker.C {
		expiredTransactionItems := p.ProcessorResponseMap.Items(filterFunc)
		if len(expiredTransactionItems) > 0 {
			p.logger.Info("Resending expired transactions", slog.Int("number", len(expiredTransactionItems)))
			for txID, item := range expiredTransactionItems {
				startTime := time.Now()
				retries := item.GetRetries()
				item.IncrementRetry()

				if retries > MaxRetries {
					// Sending GETDATA to peers to see if they have it
					p.logger.Debug("Re-getting expired tx", slog.String("hash", txID.String()))
					p.pm.RequestTransaction(item.Hash)
					item.AddLog(
						item.Status,
						"expired",
						"Sent GETDATA for transaction",
					)
				} else {
					p.logger.Debug("Re-announcing expired tx", slog.String("hash", txID.String()))
					p.pm.AnnounceTransaction(item.Hash, item.AnnouncedPeers)
					item.AddLog(
						metamorph_api.Status_ANNOUNCED_TO_NETWORK,
						"expired",
						"Re-announced expired tx",
					)
				}

				p.retries.AddDuration(time.Since(startTime))
			}
		}
	}
}

// GetPeers returns a list of connected and a list of disconnected peers
func (p *Processor) GetPeers() ([]string, []string) {
	peers := p.pm.GetPeers()
	peersConnected := make([]string, 0, len(peers))
	peersDisconnected := make([]string, 0, len(peers))
	for _, peer := range peers {
		if peer.Connected() {
			peersConnected = append(peersConnected, peer.String())
		} else {
			peersDisconnected = append(peersDisconnected, peer.String())
		}
	}

	return peersConnected, peersDisconnected
}

func (p *Processor) deleteExpired(record *store.StoreData) (recordDeleted bool) {
	if p.now().Sub(record.StoredAt) <= p.dataRetentionPeriod {
		return recordDeleted
	}

	p.logger.Debug("deleting transaction from storage", slog.String("hash", record.Hash.String()), slog.String("status", metamorph_api.Status_name[int32(record.Status)]), slog.Time("storage date", record.StoredAt))

	err := p.store.Del(context.Background(), record.Hash[:])
	if err != nil {
		p.logger.Error("failed to delete transaction", slog.String("hash", record.Hash.String()), slog.String("err", err.Error()))
		return recordDeleted
	}
	recordDeleted = true

	return recordDeleted
}

func (p *Processor) LoadUnmined() {
	span, spanCtx := opentracing.StartSpanFromContext(context.Background(), "Processor:LoadUnmined")
	defer span.Finish()

<<<<<<< HEAD
	txs, err := p.store.GetUnminedTransactions(spanCtx)
	if err != nil {
		p.logger.Error("unable to load unmined txs", slog.String("error", err.Error()))
		return
	}
	for i := 0; i < len(txs); i++ {
		record := &txs[i]
=======
	err := p.store.GetUnmined(spanCtx, func(record *store.StoreData) {
>>>>>>> dae364c1
		if !p.store.IsCentralised() && p.deleteExpired(record) {
			return
		}

		// add the records we have in the database, but that have not been processed, to the mempool watcher
		pr := processor_response.NewProcessorResponseWithStatus(record.Hash, record.Status)
		pr.NoStats = true
		pr.Start = record.StoredAt

		p.ProcessorResponseMap.Set(record.Hash, pr)

		switch record.Status {
		case metamorph_api.Status_STORED:
			// announce the transaction to the network
			pr.SetPeers(p.pm.AnnounceTransaction(record.Hash, nil))

			err := p.store.UpdateStatus(spanCtx, record.Hash, metamorph_api.Status_ANNOUNCED_TO_NETWORK, "")
			if err != nil {
				p.logger.Error(failedToUpdateStatus, slog.String("hash", record.Hash.String()), slog.String("err", err.Error()))
			}
		case metamorph_api.Status_ANNOUNCED_TO_NETWORK:
			// we only announced the transaction, but we did not receive a SENT_TO_NETWORK response
			// let's send a GETDATA message to the network to check whether the transaction is actually there
			p.pm.RequestTransaction(record.Hash)
		case metamorph_api.Status_SENT_TO_NETWORK:
			p.pm.RequestTransaction(record.Hash)
		case metamorph_api.Status_SEEN_ON_NETWORK:
			// could it already be mined, and we need to get it from BlockTx?
			transactionResponse, err := p.btc.GetTransactionBlock(context.Background(), &blocktx_api.Transaction{Hash: record.Hash[:]})
			if err != nil {
				p.logger.Error("failed to get transaction block", slog.String("hash", record.Hash.String()), slog.String("err", err.Error()))
				return
			}

			if transactionResponse == nil || transactionResponse.GetBlockHeight() <= 0 {
				return
			}

			// we have a mined transaction, let's update the status
			var blockHash *chainhash.Hash
			blockHash, err = chainhash.NewHash(transactionResponse.GetBlockHash())
			if err != nil {
				p.logger.Error("Failed to convert block hash", slog.String("err", err.Error()))
				return
			}

			_, err = p.SendStatusMinedForTransaction(record.Hash, blockHash, transactionResponse.GetBlockHeight())
			if err != nil {
				p.logger.Error("Failed to update status for mined transaction", slog.String("err", err.Error()))
			}
		}
	}
	if err != nil {
		p.logger.Error("Failed to iterate through stored transactions", slog.String("err", err.Error()))
	}
}

func (p *Processor) SendStatusMinedForTransaction(hash *chainhash.Hash, blockHash *chainhash.Hash, blockHeight uint64) (bool, error) {
	span, spanCtx := opentracing.StartSpanFromContext(context.Background(), "Processor:SendStatusMinedForTransaction")
	defer span.Finish()

	resp, ok := p.ProcessorResponseMap.Get(hash)
	if !ok {
		return false, fmt.Errorf("failed to get tx %s from response map", hash.String())
	}

	resp.UpdateStatus(&processor_response.ProcessorResponseStatusUpdate{
		Status: metamorph_api.Status_MINED,
		Source: "blocktx",
		UpdateStore: func() error {
			return p.store.UpdateMined(spanCtx, hash, blockHash, blockHeight)
		},
		Callback: func(err error) {
			if err != nil {
				p.logger.Error(failedToUpdateStatus, slog.String("hash", hash.String()), slog.String("err", err.Error()))
				return
			}

			if !resp.NoStats {
				p.mined.AddDuration(time.Since(resp.Start))
			}

			resp.Close()
			p.ProcessorResponseMap.Delete(hash)

<<<<<<< HEAD
			if p.cbChannel != nil {
				data, err := p.store.Get(spanCtx, hash[:])
				if err != nil {
					p.logger.Error("unable to get tx", slog.String("error", err.Error()))
					return
				}
				if data != nil && data.CallbackUrl != "" {
					p.cbChannel <- &callbacker_api.Callback{
						Hash:        data.Hash[:],
						Url:         data.CallbackUrl,
						Token:       data.CallbackToken,
						Status:      int32(data.Status),
						BlockHash:   data.BlockHash[:],
						BlockHeight: data.BlockHeight,
					}
				}
=======
			data, _ := p.store.Get(spanCtx, hash[:])
			if data.CallbackUrl != "" {
				go SendCallback(p.logger, p.store, data)
>>>>>>> dae364c1
			}
		},
	})

	return true, nil
}

var statusValueMap = map[metamorph_api.Status]int{
	metamorph_api.Status_UNKNOWN:                0,
	metamorph_api.Status_QUEUED:                 1,
	metamorph_api.Status_RECEIVED:               2,
	metamorph_api.Status_STORED:                 3,
	metamorph_api.Status_ANNOUNCED_TO_NETWORK:   4,
	metamorph_api.Status_REQUESTED_BY_NETWORK:   5,
	metamorph_api.Status_SENT_TO_NETWORK:        6,
	metamorph_api.Status_SEEN_IN_ORPHAN_MEMPOOL: 7,
	metamorph_api.Status_ACCEPTED_BY_NETWORK:    8,
	metamorph_api.Status_SEEN_ON_NETWORK:        9,
	metamorph_api.Status_REJECTED:               10,
	metamorph_api.Status_MINED:                  11,
	metamorph_api.Status_CONFIRMED:              12,
}

func (p *Processor) SendStatusForTransaction(hash *chainhash.Hash, status metamorph_api.Status, source string, statusErr error) (bool, error) {
	processorResponse, ok := p.ProcessorResponseMap.Get(hash)
	if !ok {
		return false, nil
	}

	// Do not overwrite a higher value status with a lower or equal value status
	if statusValueMap[status] <= statusValueMap[processorResponse.Status] {
		p.logger.Debug("Status not updated for tx", slog.String("status", status.String()), slog.String("previous status", processorResponse.Status.String()), slog.String("hash", hash.String()))

		return false, nil
	}

	span, spanCtx := opentracing.StartSpanFromContext(context.Background(), "Processor:SendStatusForTransaction")
	defer span.Finish()

	statusUpdate := &processor_response.ProcessorResponseStatusUpdate{
		Status:    status,
		Source:    source,
		StatusErr: statusErr,
		UpdateStore: func() error {
			// we have cached this transaction, so process accordingly
			rejectReason := ""
			if statusErr != nil {
				rejectReason = statusErr.Error()
			}

			return p.store.UpdateStatus(spanCtx, hash, status, rejectReason)
		},
		IgnoreCallback: processorResponse.NoStats, // do not do this callback if we are not keeping stats
		Callback: func(err error) {
			if err != nil {
				p.logger.Error(failedToUpdateStatus, slog.String("hash", hash.String()), slog.String("err", err.Error()))
				return
			}

			p.logger.Debug("Status reported for tx", slog.String("status", status.String()), slog.String("hash", hash.String()))

			switch status {
			case metamorph_api.Status_REQUESTED_BY_NETWORK:
				p.requestedByNetwork.AddDuration(source, time.Since(processorResponse.Start))

			case metamorph_api.Status_SENT_TO_NETWORK:
				p.sentToNetwork.AddDuration(source, time.Since(processorResponse.Start))

			case metamorph_api.Status_ACCEPTED_BY_NETWORK:
				p.acceptedByNetwork.AddDuration(source, time.Since(processorResponse.Start))

			case metamorph_api.Status_SEEN_ON_NETWORK:
				p.seenOnNetwork.AddDuration(source, time.Since(processorResponse.Start))

			case metamorph_api.Status_MINED:
				p.mined.AddDuration(time.Since(processorResponse.Start))
				processorResponse.Close()
				p.ProcessorResponseMap.Delete(hash)

			case metamorph_api.Status_REJECTED:
				p.logger.Warn("transaction rejected", slog.String("status", status.String()), slog.String("hash", hash.String()))

				p.rejected.AddDuration(source, time.Since(processorResponse.Start))
			}
		},
	}

	processorResponse.UpdateStatus(statusUpdate)

	return true, nil
}

func (p *Processor) ProcessTransaction(ctx context.Context, req *ProcessorRequest) {
	startNanos := time.Now().UnixNano()

	// we need to decouple the Context from the request, so that we don't get cancelled
	// when the request is cancelled
	callerSpan := opentracing.SpanFromContext(ctx)
	newctx := opentracing.ContextWithSpan(context.Background(), callerSpan)
	span, spanCtx := opentracing.StartSpanFromContext(newctx, "Processor:processTransaction")
	defer span.Finish()

	p.queuedCount.Add(1)

	p.logger.Debug("Adding channel", slog.String("hash", req.Data.Hash.String()))

	processorResponse := processor_response.NewProcessorResponseWithChannel(req.Data.Hash, req.ResponseChannel)

	// STEP 1: RECEIVED
	processorResponse.UpdateStatus(&processor_response.ProcessorResponseStatusUpdate{
		Status: metamorph_api.Status_RECEIVED,
		Source: "processor",
		Callback: func(err error) {
			if err != nil {
				p.logger.Error("Error received when setting status", slog.String("status", metamorph_api.Status_RECEIVED.String()), slog.String("hash", req.Data.Hash.String()), slog.String("err", err.Error()))
				return
			}

			// STEP 2: STORED
			processorResponse.UpdateStatus(&processor_response.ProcessorResponseStatusUpdate{
				Status: metamorph_api.Status_STORED,
				Source: "processor",
				UpdateStore: func() error {
					return p.store.Set(spanCtx, req.Data.Hash[:], req.Data)
				},
				Callback: func(err error) {
					if err != nil {
						span.SetTag(string(ext.Error), true)
						p.logger.Error("Failed to store transaction", slog.String("hash", req.Data.Hash.String()), slog.String("err", err.Error()))
						span.LogFields(tracingLog.Error(err))
						return
					}

					// Add this transaction to the map of transactions that we are processing
					p.ProcessorResponseMap.Set(req.Data.Hash, processorResponse)

					p.stored.AddDuration(time.Since(processorResponse.Start))

					// STEP 3: ANNOUNCED_TO_NETWORK
					peers := p.pm.AnnounceTransaction(req.Data.Hash, nil)
					processorResponse.SetPeers(peers)

					peersStr := make([]string, 0, len(peers))
					if len(peers) > 0 {
						for _, peer := range peers {
							peersStr = append(peersStr, peer.String())
						}
					}

					processorResponse.UpdateStatus(&processor_response.ProcessorResponseStatusUpdate{
						Status: metamorph_api.Status_ANNOUNCED_TO_NETWORK,
						Source: strings.Join(peersStr, ", "),
						UpdateStore: func() error {
							return p.store.UpdateStatus(spanCtx, req.Data.Hash, metamorph_api.Status_ANNOUNCED_TO_NETWORK, "")
						},
						Callback: func(err error) {
							duration := time.Since(processorResponse.Start)
							for _, peerStr := range peersStr {
								p.announcedToNetwork.AddDuration(peerStr, duration)
							}

							gocore.NewStat("processor").AddTime(startNanos)
						},
					})
				},
			})
		},
	})
}<|MERGE_RESOLUTION|>--- conflicted
+++ resolved
@@ -39,6 +39,22 @@
 	failedToUpdateStatus       = "Failed to update status"
 	dataRetentionPeriodDefault = 14 * 24 * time.Hour // 14 days
 )
+
+var statusValueMap = map[metamorph_api.Status]int{
+	metamorph_api.Status_UNKNOWN:                0,
+	metamorph_api.Status_QUEUED:                 1,
+	metamorph_api.Status_RECEIVED:               2,
+	metamorph_api.Status_STORED:                 3,
+	metamorph_api.Status_ANNOUNCED_TO_NETWORK:   4,
+	metamorph_api.Status_REQUESTED_BY_NETWORK:   5,
+	metamorph_api.Status_SENT_TO_NETWORK:        6,
+	metamorph_api.Status_SEEN_IN_ORPHAN_MEMPOOL: 7,
+	metamorph_api.Status_ACCEPTED_BY_NETWORK:    8,
+	metamorph_api.Status_SEEN_ON_NETWORK:        9,
+	metamorph_api.Status_REJECTED:               10,
+	metamorph_api.Status_MINED:                  11,
+	metamorph_api.Status_CONFIRMED:              12,
+}
 
 type Processor struct {
 	store                store.MetamorphStore
@@ -268,8 +284,8 @@
 // GetPeers returns a list of connected and a list of disconnected peers
 func (p *Processor) GetPeers() ([]string, []string) {
 	peers := p.pm.GetPeers()
-	peersConnected := make([]string, 0, len(peers))
-	peersDisconnected := make([]string, 0, len(peers))
+	peersConnected := make([]string, len(peers))
+	peersDisconnected := make([]string, len(peers))
 	for _, peer := range peers {
 		if peer.Connected() {
 			peersConnected = append(peersConnected, peer.String())
@@ -287,8 +303,7 @@
 	}
 
 	p.logger.Debug("deleting transaction from storage", slog.String("hash", record.Hash.String()), slog.String("status", metamorph_api.Status_name[int32(record.Status)]), slog.Time("storage date", record.StoredAt))
-
-	err := p.store.Del(context.Background(), record.Hash[:])
+	err := p.store.Del(context.Background(), record.Hash.CloneBytes())
 	if err != nil {
 		p.logger.Error("failed to delete transaction", slog.String("hash", record.Hash.String()), slog.String("err", err.Error()))
 		return recordDeleted
@@ -302,7 +317,6 @@
 	span, spanCtx := opentracing.StartSpanFromContext(context.Background(), "Processor:LoadUnmined")
 	defer span.Finish()
 
-<<<<<<< HEAD
 	txs, err := p.store.GetUnminedTransactions(spanCtx)
 	if err != nil {
 		p.logger.Error("unable to load unmined txs", slog.String("error", err.Error()))
@@ -310,9 +324,6 @@
 	}
 	for i := 0; i < len(txs); i++ {
 		record := &txs[i]
-=======
-	err := p.store.GetUnmined(spanCtx, func(record *store.StoreData) {
->>>>>>> dae364c1
 		if !p.store.IsCentralised() && p.deleteExpired(record) {
 			return
 		}
@@ -341,7 +352,7 @@
 			p.pm.RequestTransaction(record.Hash)
 		case metamorph_api.Status_SEEN_ON_NETWORK:
 			// could it already be mined, and we need to get it from BlockTx?
-			transactionResponse, err := p.btc.GetTransactionBlock(context.Background(), &blocktx_api.Transaction{Hash: record.Hash[:]})
+			transactionResponse, err := p.btc.GetTransactionBlock(context.Background(), &blocktx_api.Transaction{Hash: record.Hash.CloneBytes()})
 			if err != nil {
 				p.logger.Error("failed to get transaction block", slog.String("hash", record.Hash.String()), slog.String("err", err.Error()))
 				return
@@ -371,9 +382,6 @@
 }
 
 func (p *Processor) SendStatusMinedForTransaction(hash *chainhash.Hash, blockHash *chainhash.Hash, blockHeight uint64) (bool, error) {
-	span, spanCtx := opentracing.StartSpanFromContext(context.Background(), "Processor:SendStatusMinedForTransaction")
-	defer span.Finish()
-
 	resp, ok := p.ProcessorResponseMap.Get(hash)
 	if !ok {
 		return false, fmt.Errorf("failed to get tx %s from response map", hash.String())
@@ -383,7 +391,7 @@
 		Status: metamorph_api.Status_MINED,
 		Source: "blocktx",
 		UpdateStore: func() error {
-			return p.store.UpdateMined(spanCtx, hash, blockHash, blockHeight)
+			return p.store.UpdateMined(context.TODO(), hash, blockHash, blockHeight)
 		},
 		Callback: func(err error) {
 			if err != nil {
@@ -397,50 +405,19 @@
 
 			resp.Close()
 			p.ProcessorResponseMap.Delete(hash)
-
-<<<<<<< HEAD
-			if p.cbChannel != nil {
-				data, err := p.store.Get(spanCtx, hash[:])
-				if err != nil {
-					p.logger.Error("unable to get tx", slog.String("error", err.Error()))
-					return
-				}
-				if data != nil && data.CallbackUrl != "" {
-					p.cbChannel <- &callbacker_api.Callback{
-						Hash:        data.Hash[:],
-						Url:         data.CallbackUrl,
-						Token:       data.CallbackToken,
-						Status:      int32(data.Status),
-						BlockHash:   data.BlockHash[:],
-						BlockHeight: data.BlockHeight,
-					}
-				}
-=======
-			data, _ := p.store.Get(spanCtx, hash[:])
+			data, err := p.store.Get(context.TODO(), hash.CloneBytes())
+
+			if err != nil {
+				p.logger.Error("failed to get status", slog.String("hash", hash.String()), slog.String("err", err.Error()))
+				return
+			}
 			if data.CallbackUrl != "" {
 				go SendCallback(p.logger, p.store, data)
->>>>>>> dae364c1
 			}
 		},
 	})
 
 	return true, nil
-}
-
-var statusValueMap = map[metamorph_api.Status]int{
-	metamorph_api.Status_UNKNOWN:                0,
-	metamorph_api.Status_QUEUED:                 1,
-	metamorph_api.Status_RECEIVED:               2,
-	metamorph_api.Status_STORED:                 3,
-	metamorph_api.Status_ANNOUNCED_TO_NETWORK:   4,
-	metamorph_api.Status_REQUESTED_BY_NETWORK:   5,
-	metamorph_api.Status_SENT_TO_NETWORK:        6,
-	metamorph_api.Status_SEEN_IN_ORPHAN_MEMPOOL: 7,
-	metamorph_api.Status_ACCEPTED_BY_NETWORK:    8,
-	metamorph_api.Status_SEEN_ON_NETWORK:        9,
-	metamorph_api.Status_REJECTED:               10,
-	metamorph_api.Status_MINED:                  11,
-	metamorph_api.Status_CONFIRMED:              12,
 }
 
 func (p *Processor) SendStatusForTransaction(hash *chainhash.Hash, status metamorph_api.Status, source string, statusErr error) (bool, error) {

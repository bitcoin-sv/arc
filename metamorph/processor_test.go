package metamorph_test

import (
	"bytes"
	"context"
	"errors"
	"fmt"
	"log/slog"
	"os"
	"sync"
	"testing"
	"time"

	"github.com/bitcoin-sv/arc/blocktx/blocktx_api"
	"github.com/bitcoin-sv/arc/callbacker/callbacker_api"
	. "github.com/bitcoin-sv/arc/metamorph"
	"github.com/bitcoin-sv/arc/metamorph/metamorph_api"
	. "github.com/bitcoin-sv/arc/metamorph/mocks"
	"github.com/bitcoin-sv/arc/metamorph/store"
	"github.com/bitcoin-sv/arc/metamorph/store/badger"
	metamorphSql "github.com/bitcoin-sv/arc/metamorph/store/sql"
	"github.com/bitcoin-sv/arc/p2p"
	"github.com/bitcoin-sv/arc/testdata"
	"github.com/labstack/gommon/random"
	"github.com/libsv/go-bt/v2"
	"github.com/libsv/go-p2p/chaincfg/chainhash"
	"github.com/stretchr/testify/assert"
	"github.com/stretchr/testify/require"
)

//go:generate moq -pkg mocks -out ./mocks/store_mock.go ./store/ MetamorphStore
//go:generate moq -pkg mocks -out ./mocks/blocktx_mock.go ../blocktx/ ClientI
//go:generate moq -pkg mocks -out ./mocks/peer_manager_mock.go ../p2p PeerManagerI

func TestNewProcessor(t *testing.T) {
	mtmStore := &MetamorphStoreMock{
		SetUnlockedFunc: func(ctx context.Context, hashes []*chainhash.Hash) error { return nil },
	}

	//pm := p2p.NewPeerManagerMock()
	pm := &PeerManagerIMock{}
	tt := []struct {
		name  string
		store store.MetamorphStore
		pm    p2p.PeerManagerI

		expectedErrorStr        string
		expectedNonNilProcessor bool
	}{
		{
			name:                    "success",
			store:                   mtmStore,
			pm:                      pm,
			expectedNonNilProcessor: true,
		},
		{
			name:  "no store",
			store: nil,
			pm:    pm,

			expectedErrorStr: "store cannot be nil",
		},
		{
			name:  "no pm",
			store: mtmStore,
			pm:    nil,

			expectedErrorStr: "peer manager cannot be nil",
		},
	}

	for _, tc := range tt {
		t.Run(tc.name, func(t *testing.T) {

			processor, err := NewProcessor(tc.store, tc.pm, nil, nil,
				WithCacheExpiryTime(time.Second*5),
				WithProcessExpiredSeenTxsInterval(time.Second*5),
				WithProcessorLogger(slog.New(slog.NewJSONHandler(os.Stdout, &slog.HandlerOptions{Level: LogLevelDefault}))),
			)
			if tc.expectedErrorStr != "" || err != nil {
				require.ErrorContains(t, err, tc.expectedErrorStr)
				return
			} else {
				require.NoError(t, err)
			}

			defer processor.Shutdown()

			if tc.expectedNonNilProcessor && processor == nil {
				t.Error("Expected a non-nil Processor")
			}
		})
	}
}

func TestLoadUnmined(t *testing.T) {
	t.Skip()
	storedAt := time.Date(2023, 10, 3, 5, 0, 0, 0, time.UTC)

	tt := []struct {
		name                   string
		storedData             []*store.StoreData
		isCentralised          bool
		updateStatusErr        error
		getTransactionBlockErr error
		delErr                 error

		expectedDeletions         int
		expectedItemTxHashesFinal []*chainhash.Hash
	}{
		{
			name: "no unmined transactions loaded",
		},
		{
			name: "load 3 unmined transactions, TX2 was mined",
			storedData: []*store.StoreData{
				{
					StoredAt:    storedAt,
					AnnouncedAt: storedAt.Add(1 * time.Second),
					Hash:        testdata.TX1Hash,
					Status:      metamorph_api.Status_SENT_TO_NETWORK,
				},
				{
					StoredAt:    storedAt,
					AnnouncedAt: storedAt.Add(1 * time.Second),
					Hash:        testdata.TX2Hash,
					Status:      metamorph_api.Status_SEEN_ON_NETWORK,
					CallbackUrl: "http://api.example.com",
				},
				{
					StoredAt:    storedAt,
					AnnouncedAt: storedAt.Add(1 * time.Second),
					Hash:        testdata.TX3Hash,
					Status:      metamorph_api.Status_SEEN_ON_NETWORK,
				},
			},

			expectedItemTxHashesFinal: []*chainhash.Hash{testdata.TX1Hash, testdata.TX3Hash},
		},
		{
			name: "load 2 unmined transactions, none mined",
			storedData: []*store.StoreData{
				{
					StoredAt:    storedAt,
					AnnouncedAt: storedAt.Add(1 * time.Second),
					Hash:        testdata.TX1Hash,
					Status:      metamorph_api.Status_ANNOUNCED_TO_NETWORK,
				},
				{
					StoredAt:    storedAt,
					AnnouncedAt: storedAt.Add(1 * time.Second),
					Hash:        testdata.TX2Hash,
					Status:      metamorph_api.Status_STORED,
				},
			},

			expectedItemTxHashesFinal: []*chainhash.Hash{testdata.TX1Hash, testdata.TX2Hash},
		},
		{
			name: "update status fails",
			storedData: []*store.StoreData{
				{
					StoredAt:    storedAt,
					AnnouncedAt: storedAt.Add(1 * time.Second),
					Hash:        testdata.TX2Hash,
					Status:      metamorph_api.Status_STORED,
				},
			},
			updateStatusErr: errors.New("failed to update status"),

			expectedItemTxHashesFinal: []*chainhash.Hash{testdata.TX2Hash},
		},
		{
			name: "get transaction block fails",
			storedData: []*store.StoreData{
				{
					StoredAt:    storedAt,
					AnnouncedAt: storedAt.Add(1 * time.Second),
					Hash:        testdata.TX2Hash,
					Status:      metamorph_api.Status_SEEN_ON_NETWORK,
				},
			},
			getTransactionBlockErr: errors.New("failed to get transaction block"),

			expectedItemTxHashesFinal: []*chainhash.Hash{testdata.TX2Hash},
		},
		{
			name: "delete expired",
			storedData: []*store.StoreData{
				{
					StoredAt:    storedAt.Add(-400 * time.Hour),
					AnnouncedAt: storedAt.Add(1 * time.Second),
					Hash:        testdata.TX2Hash,
					Status:      metamorph_api.Status_SEEN_ON_NETWORK,
				},
			},

			expectedDeletions:         1,
			expectedItemTxHashesFinal: []*chainhash.Hash{},
		},
		{
			name: "delete expired - deletion fails",
			storedData: []*store.StoreData{
				{
					StoredAt:    storedAt.Add(-400 * time.Hour),
					AnnouncedAt: storedAt.Add(1 * time.Second),
					Hash:        testdata.TX2Hash,
					Status:      metamorph_api.Status_SEEN_ON_NETWORK,
				},
			},
			delErr: errors.New("failed to delete hash"),

			expectedDeletions:         1,
			expectedItemTxHashesFinal: []*chainhash.Hash{testdata.TX2Hash},
		},
		{
			name:          "delete expired - centralised storage",
			isCentralised: true,
			storedData: []*store.StoreData{
				{
					StoredAt:    storedAt.Add(-400 * time.Hour),
					AnnouncedAt: storedAt.Add(1 * time.Second),
					Hash:        testdata.TX2Hash,
					Status:      metamorph_api.Status_SEEN_ON_NETWORK,
				},
			},

			expectedDeletions:         0,
			expectedItemTxHashesFinal: []*chainhash.Hash{testdata.TX2Hash},
		},
	}

	for _, tc := range tt {
		t.Run(tc.name, func(t *testing.T) {
			pm := &PeerManagerIMock{
				AnnounceTransactionFunc: func(txHash *chainhash.Hash, peers []p2p.PeerI) []p2p.PeerI {
					return peers
				},
			}
			btxMock := &ClientIMock{
				GetTransactionBlockFunc: func(ctx context.Context, transaction *blocktx_api.Transaction) (*blocktx_api.RegisterTransactionResponse, error) {

					var txResponse *blocktx_api.RegisterTransactionResponse

					// TX2 was mined
					if bytes.Equal(testdata.TX2Hash[:], transaction.Hash[:]) {
						txResponse = &blocktx_api.RegisterTransactionResponse{
							BlockHash:   testdata.Block2Hash[:],
							BlockHeight: 2,
						}
					}

					return txResponse, tc.getTransactionBlockErr
				},
			}
			mtmStore := &MetamorphStoreMock{
				GetUnminedFunc: func(contextMoqParam context.Context, callback func(s *store.StoreData)) error {
					for _, data := range tc.storedData {
						callback(data)
					}
					return nil
				},
				UpdateMinedFunc: func(ctx context.Context, hash *chainhash.Hash, blockHash *chainhash.Hash, blockHeight uint64) error {
					require.Equal(t, testdata.TX2Hash, hash)
					return nil
				},
				UpdateStatusFunc: func(ctx context.Context, hash *chainhash.Hash, status metamorph_api.Status, rejectReason string) error {
					require.Equal(t, bytes.Compare(testdata.TX2Hash[:], hash[:]), 0)
					return tc.updateStatusErr
				},
				GetFunc: func(ctx context.Context, key []byte) (*store.StoreData, error) {
					return &store.StoreData{
						StoredAt:    storedAt,
						AnnouncedAt: storedAt.Add(1 * time.Second),
						Hash:        testdata.TX2Hash,
						Status:      metamorph_api.Status_SEEN_ON_NETWORK,
						CallbackUrl: "http://api.example.com",
						BlockHash:   testdata.Block2Hash,
						BlockHeight: 2,
					}, nil
				},
				DelFunc: func(ctx context.Context, key []byte) error {
					require.Equal(t, testdata.TX2Hash[:], key)
					return tc.delErr
				},
				SetUnlockedFunc: func(ctx context.Context, hashes []*chainhash.Hash) error {
					require.ElementsMatch(t, tc.expectedItemTxHashesFinal, hashes)
					require.Equal(t, len(tc.expectedItemTxHashesFinal), len(hashes))
					return nil
				},
				IsCentralisedFunc: func() bool {
					return tc.isCentralised
				},
			}

			processor, err := NewProcessor(mtmStore, pm, nil, btxMock,
				WithProcessExpiredSeenTxsInterval(time.Hour*24),
				WithCacheExpiryTime(time.Hour*24),
				WithNow(func() time.Time {
					return storedAt.Add(1 * time.Hour)
				}),
				WithDataRetentionPeriod(time.Hour*24),
			)
			require.NoError(t, err)
			defer processor.Shutdown()
			require.Equal(t, 0, processor.ProcessorResponseMap.Len())
			processor.LoadUnmined()

			time.Sleep(2 * time.Second)

			allItemHashes := make([]*chainhash.Hash, 0, len(processor.ProcessorResponseMap.Items()))

			for i, item := range processor.ProcessorResponseMap.Items() {
				require.Equal(t, i, *item.Hash)
				allItemHashes = append(allItemHashes, item.Hash)
			}

			require.Equal(t, tc.expectedDeletions, len(mtmStore.DelCalls()))
			require.ElementsMatch(t, tc.expectedItemTxHashesFinal, allItemHashes)
		})
	}
}

func TestProcessTransaction(t *testing.T) {
	t.Run("ProcessTransaction", func(t *testing.T) {
		s, err := metamorphSql.New("sqlite_memory")
		require.NoError(t, err)

		pm := &PeerManagerIMock{
			AnnounceTransactionFunc: func(txHash *chainhash.Hash, peers []p2p.PeerI) []p2p.PeerI {
				return peers
			},
		}
		processor, err := NewProcessor(s, pm, nil, nil)
		require.NoError(t, err)
		assert.Equal(t, 0, processor.ProcessorResponseMap.Len())

		expectedResponses := []metamorph_api.Status{
			metamorph_api.Status_RECEIVED,
			metamorph_api.Status_STORED,
			metamorph_api.Status_ANNOUNCED_TO_NETWORK,
		}

		responseChannel := make(chan StatusAndError)

		var wg sync.WaitGroup
		wg.Add(len(expectedResponses))
		go func() {
			n := 0
			for response := range responseChannel {
				status := response.Status
				assert.Equal(t, testdata.TX1Hash, response.Hash)
				assert.Equalf(t, expectedResponses[n], status, "Iteration %d: Expected %s, got %s", n, expectedResponses[n].String(), status.String())
				wg.Done()
				n++
			}
		}()

		processor.ProcessTransaction(context.TODO(), &ProcessorRequest{
			Data: &store.StoreData{
				Hash: testdata.TX1Hash,
			},
			ResponseChannel: responseChannel,
		})
		wg.Wait()

		assert.Equal(t, 1, processor.ProcessorResponseMap.Len())
		items := processor.ProcessorResponseMap.Items()
		assert.Equal(t, testdata.TX1Hash, items[*testdata.TX1Hash].Hash)
		assert.Equal(t, metamorph_api.Status_ANNOUNCED_TO_NETWORK, items[*testdata.TX1Hash].Status)

		assert.Len(t, pm.AnnounceTransactionCalls(), 1)
		assert.Equal(t, testdata.TX1Hash, pm.AnnounceTransactionCalls()[0].TxHash)

		txStored, err := s.Get(context.Background(), testdata.TX1Hash[:])
		require.NoError(t, err)
		assert.Equal(t, testdata.TX1Hash, txStored.Hash)
	})
}

func Benchmark_ProcessTransaction(b *testing.B) {
	s, err := metamorphSql.New("sqlite_memory") // prevents profiling database code
	require.NoError(b, err)

	pm := &PeerManagerIMock{}

	processor, err := NewProcessor(s, pm, nil, nil)
	require.NoError(b, err)
	assert.Equal(b, 0, processor.ProcessorResponseMap.Len())

	btTx, _ := bt.NewTxFromBytes(testdata.TX1RawBytes)
	b.ResetTimer()
	for i := 0; i < b.N; i++ {
		btTx.Inputs[0].SequenceNumber = uint32(i)
		hash, _ := chainhash.NewHashFromStr(btTx.TxID())
		processor.ProcessTransaction(context.TODO(), &ProcessorRequest{
			Data: &store.StoreData{
				Hash: hash,
			},
		})
	}
}

func TestSendStatusForTransaction(t *testing.T) {
<<<<<<< HEAD
	pm := &PeerManagerIMock{
		AnnounceTransactionFunc: func(txHash *chainhash.Hash, peers []p2p.PeerI) []p2p.PeerI {
			return peers
		},
	}
	t.Run("SendStatusForTransaction unknown tx", func(t *testing.T) {
		s, err := metamorphSql.New("sqlite_memory")
		require.NoError(t, err)

		processor, err := NewProcessor(s, pm, nil, nil)
		require.NoError(t, err)
		assert.Equal(t, 0, processor.ProcessorResponseMap.Len())

		ok, sendErr := processor.SendStatusForTransaction(testdata.TX1Hash, metamorph_api.Status_MINED, "test", nil)
		assert.False(t, ok)
		assert.NoError(t, sendErr)
		assert.Equal(t, 0, processor.ProcessorResponseMap.Len())
	})
=======
	tt := []struct {
		name                string
		updateStatus        metamorph_api.Status
		txResponseHash      *chainhash.Hash
		txResponseHashValue *processor_response.ProcessorResponse
		statusErr           error
		updateErr           error

		expectedUpdateStatusCalls int
		expectedStatusUpdated     bool
	}{
		{
			name:         "tx not in response map - no update",
			updateStatus: metamorph_api.Status_ANNOUNCED_TO_NETWORK,
>>>>>>> a0d1c52a

			expectedUpdateStatusCalls: 0,
		},
		{
			name:                "tx in response map - current status REJECTED, new status SEEN_ON_NETWORK - no update",
			updateStatus:        metamorph_api.Status_SEEN_ON_NETWORK,
			txResponseHash:      testdata.TX1Hash,
			txResponseHashValue: processor_response.NewProcessorResponseWithStatus(testdata.TX1Hash, metamorph_api.Status_REJECTED),

<<<<<<< HEAD
		processor, err := NewProcessor(s, pm, nil, nil)
		require.NoError(t, err)
		assert.Equal(t, 0, processor.ProcessorResponseMap.Len())
=======
			expectedUpdateStatusCalls: 0,
		},
		{
			name:                "new status ANNOUNCED_TO_NETWORK - update",
			updateStatus:        metamorph_api.Status_ANNOUNCED_TO_NETWORK,
			txResponseHash:      testdata.TX1Hash,
			txResponseHashValue: processor_response.NewProcessorResponseWithStatus(testdata.TX1Hash, metamorph_api.Status_STORED),

			expectedUpdateStatusCalls: 1,
			expectedStatusUpdated:     true,
		},
		{
			name:                "new status REJECTED - update",
			updateStatus:        metamorph_api.Status_REJECTED,
			txResponseHash:      testdata.TX1Hash,
			txResponseHashValue: processor_response.NewProcessorResponseWithStatus(testdata.TX1Hash, metamorph_api.Status_SENT_TO_NETWORK),
			statusErr:           errors.New("missing inputs"),

			expectedUpdateStatusCalls: 1,
			expectedStatusUpdated:     true,
		},
		{
			name:                "new status SEEN_ON_NETWORK - update",
			updateStatus:        metamorph_api.Status_SEEN_ON_NETWORK,
			txResponseHash:      testdata.TX1Hash,
			txResponseHashValue: processor_response.NewProcessorResponseWithStatus(testdata.TX1Hash, metamorph_api.Status_SENT_TO_NETWORK),
>>>>>>> a0d1c52a

			expectedUpdateStatusCalls: 1,
			expectedStatusUpdated:     true,
		},
		{
			name:                "new status ACCEPTED_BY_NETWORK - update",
			updateStatus:        metamorph_api.Status_ACCEPTED_BY_NETWORK,
			txResponseHash:      testdata.TX1Hash,
			txResponseHashValue: processor_response.NewProcessorResponseWithStatus(testdata.TX1Hash, metamorph_api.Status_SENT_TO_NETWORK),

			expectedUpdateStatusCalls: 1,
			expectedStatusUpdated:     true,
		},
		{
			name:                "new status SENT_TO_NETWORK - update",
			updateStatus:        metamorph_api.Status_SENT_TO_NETWORK,
			txResponseHash:      testdata.TX1Hash,
			txResponseHashValue: processor_response.NewProcessorResponseWithStatus(testdata.TX1Hash, metamorph_api.Status_REQUESTED_BY_NETWORK),

<<<<<<< HEAD
		processor, err := NewProcessor(s, pm, nil, nil)
		require.NoError(t, err)
		assert.Equal(t, 0, processor.ProcessorResponseMap.Len())
=======
			expectedUpdateStatusCalls: 1,
			expectedStatusUpdated:     true,
		},
		{
			name:                "new status REQUESTED_BY_NETWORK - update",
			updateStatus:        metamorph_api.Status_REQUESTED_BY_NETWORK,
			txResponseHash:      testdata.TX1Hash,
			txResponseHashValue: processor_response.NewProcessorResponseWithStatus(testdata.TX1Hash, metamorph_api.Status_STORED),

			expectedUpdateStatusCalls: 1,
			expectedStatusUpdated:     true,
		},
		{
			name:                "new status MINED - update",
			updateStatus:        metamorph_api.Status_MINED,
			txResponseHash:      testdata.TX1Hash,
			txResponseHashValue: processor_response.NewProcessorResponseWithStatus(testdata.TX1Hash, metamorph_api.Status_SEEN_ON_NETWORK),
>>>>>>> a0d1c52a

			expectedUpdateStatusCalls: 1,
			expectedStatusUpdated:     true,
		},
		{
			name:                "new status MINED - update error",
			updateStatus:        metamorph_api.Status_MINED,
			txResponseHash:      testdata.TX1Hash,
			txResponseHashValue: processor_response.NewProcessorResponseWithStatus(testdata.TX1Hash, metamorph_api.Status_SEEN_ON_NETWORK),
			updateErr:           errors.New("failed to update status"),

			expectedUpdateStatusCalls: 1,
			expectedStatusUpdated:     true,
		},
	}

	for _, tc := range tt {
		t.Run(tc.name, func(t *testing.T) {
			wg := &sync.WaitGroup{}
			wg.Add(tc.expectedUpdateStatusCalls)
			metamorphStore := &MetamorphStoreMock{
				UpdateStatusFunc: func(ctx context.Context, hash *chainhash.Hash, status metamorph_api.Status, rejectReason string) error {
					require.Equal(t, tc.txResponseHash, hash)
					wg.Done()
					return tc.updateErr
				},
				SetUnlockedFunc: func(ctx context.Context, hashes []*chainhash.Hash) error {
					return nil
				},
			}

			pm := p2p.NewPeerManagerMock()

<<<<<<< HEAD
		processor, err := NewProcessor(s, pm, nil, nil)
		require.NoError(t, err)
		assert.Equal(t, 0, processor.ProcessorResponseMap.Len())

		responseChannel := make(chan StatusAndError)
=======
			processor, err := NewProcessor(metamorphStore, pm, nil, nil, WithNow(func() time.Time {
				return time.Date(2023, 10, 1, 13, 0, 0, 0, time.UTC)
			}))
			require.NoError(t, err)
			assert.Equal(t, 0, processor.ProcessorResponseMap.Len())

			if tc.txResponseHash != nil {
				processor.ProcessorResponseMap.Set(tc.txResponseHash, tc.txResponseHashValue)
			}

			statusUpdated, sendErr := processor.SendStatusForTransaction(testdata.TX1Hash, tc.updateStatus, "test", tc.statusErr)
			assert.NoError(t, sendErr)
			assert.Equal(t, tc.expectedStatusUpdated, statusUpdated)
>>>>>>> a0d1c52a

			if waitTimeout(wg, time.Millisecond*200) {
				t.Fatal("status was not updated as expected")
			}

			assert.Equal(t, tc.expectedUpdateStatusCalls, len(metamorphStore.UpdateStatusCalls()))
			processor.Shutdown()
		})
	}
}

// waitTimeout waits for the waitgroup for the specified max timeout.
// Returns true if waiting timed out.
func waitTimeout(wg *sync.WaitGroup, timeout time.Duration) bool {
	c := make(chan struct{})
	go func() {
		defer close(c)
		wg.Wait()
	}()
	select {
	case <-c:
		return false // completed normally
	case <-time.After(timeout):
		return true // timed out
	}
}

func TestSendStatusMinedForTransaction(t *testing.T) {
	pm := &PeerManagerIMock{
		AnnounceTransactionFunc: func(txHash *chainhash.Hash, peers []p2p.PeerI) []p2p.PeerI {
			return peers
		},
	}
	t.Run("SendStatusMinedForTransaction known tx", func(t *testing.T) {
		s, err := metamorphSql.New("sqlite_memory")
		require.NoError(t, err)
		setStoreTestData(t, s)

		processor, err := NewProcessor(s, pm, nil, nil)
		require.NoError(t, err)
		processor.ProcessorResponseMap.Set(testdata.TX1Hash, NewProcessorResponseWithStatus(
			testdata.TX1Hash,
			metamorph_api.Status_SEEN_ON_NETWORK,
		))
		assert.Equal(t, 1, processor.ProcessorResponseMap.Len())

		ok, sendErr := processor.SendStatusMinedForTransaction(testdata.TX1Hash, testdata.Block1Hash, 1233)
		time.Sleep(100 * time.Millisecond)
		assert.True(t, ok)
		assert.NoError(t, sendErr)
		assert.Equal(t, 0, processor.ProcessorResponseMap.Len())

		txStored, err := s.Get(context.Background(), testdata.TX1Hash[:])
		require.NoError(t, err)
		assert.Equal(t, metamorph_api.Status_MINED, txStored.Status)
	})

	t.Run("SendStatusMinedForTransaction callback", func(t *testing.T) {
		s, err := metamorphSql.New("sqlite_memory")
		require.NoError(t, err)
		setStoreTestData(t, s)

		var wg sync.WaitGroup
		callbackCh := make(chan *callbacker_api.Callback)
		wg.Add(1)
		go func() {
			for cb := range callbackCh {
				assert.Equal(t, metamorph_api.Status_MINED, metamorph_api.Status(cb.Status))
				assert.Equal(t, testdata.TX1Hash.CloneBytes(), cb.Hash)
				assert.Equal(t, testdata.Block1Hash[:], cb.BlockHash)
				assert.Equal(t, uint64(1233), cb.BlockHeight)
				assert.Equal(t, "https://test.com", cb.Url)
				assert.Equal(t, "token", cb.Token)
				wg.Done()
			}
		}()

		processor, err := NewProcessor(s, pm, callbackCh, nil)
		require.NoError(t, err)
		// add the tx to the map
		processor.ProcessorResponseMap.Set(testdata.TX1Hash, NewProcessorResponseWithStatus(
			testdata.TX1Hash,
			metamorph_api.Status_SEEN_ON_NETWORK,
		))

		ok, sendErr := processor.SendStatusMinedForTransaction(testdata.TX1Hash, testdata.Block1Hash, 1233)
		time.Sleep(100 * time.Millisecond)
		assert.True(t, ok)
		assert.NoError(t, sendErr)

		wg.Wait()
	})

	t.Run("SendStatusForTransaction known tx - processed", func(t *testing.T) {
		s, err := metamorphSql.New("sqlite_memory")
		require.NoError(t, err)

		processor, err := NewProcessor(s, pm, nil, nil)
		require.NoError(t, err)
		assert.Equal(t, 0, processor.ProcessorResponseMap.Len())

		responseChannel := make(chan StatusAndError)

		var wg sync.WaitGroup
		wg.Add(1)
		go func() {
			for response := range responseChannel {
				status := response.Status
				fmt.Printf("response: %s\n", status)
				if status == metamorph_api.Status_ANNOUNCED_TO_NETWORK {
					close(responseChannel)
					time.Sleep(1 * time.Millisecond)
					wg.Done()
					return
				}
			}
		}()

		processor.ProcessTransaction(context.TODO(), &ProcessorRequest{
			Data: &store.StoreData{
				Hash: testdata.TX1Hash,
			},
			ResponseChannel: responseChannel,
		})
		wg.Wait()

		assert.Equal(t, 1, processor.ProcessorResponseMap.Len())

		ok, sendErr := processor.SendStatusMinedForTransaction(testdata.TX1Hash, testdata.Block1Hash, 1233)
		time.Sleep(10 * time.Millisecond)
		assert.True(t, ok)
		assert.NoError(t, sendErr)
		assert.Equal(t, 0, processor.ProcessorResponseMap.Len(), "should have been removed from the map")

		txStored, err := s.Get(context.Background(), testdata.TX1Hash[:])
		require.NoError(t, err)
		assert.Equal(t, metamorph_api.Status_MINED, txStored.Status)
	})
}

func BenchmarkProcessTransaction(b *testing.B) {
	direName := fmt.Sprintf("./test-benchmark-%s", random.String(6))
	s, err := badger.New(direName)
	require.NoError(b, err)
	defer func() {
		_ = s.Close(context.Background())
		_ = os.RemoveAll(direName)
	}()

	pm := &PeerManagerIMock{}

	processor, err := NewProcessor(s, pm, nil, nil)
	require.NoError(b, err)
	assert.Equal(b, 0, processor.ProcessorResponseMap.Len())

	txs := make(map[string]*chainhash.Hash)

	b.ResetTimer()
	for i := 0; i < b.N; i++ {
		txID := fmt.Sprintf("%x", i)

		txHash := chainhash.HashH([]byte(txID))

		txs[txID] = &txHash

		processor.ProcessTransaction(context.TODO(), &ProcessorRequest{
			Data: &store.StoreData{
				Hash:   &txHash,
				Status: metamorph_api.Status_UNKNOWN,
				RawTx:  testdata.TX1RawBytes,
			},
		})
	}
	b.StopTimer()

	// wait for the last ResponseItems to be written to the store
	time.Sleep(1 * time.Second)
}

func TestProcessExpiredSeenTransactions(t *testing.T) {
	txsBlocks := []*blocktx_api.TransactionBlock{
		{
			BlockHash:       testdata.Block1Hash[:],
			BlockHeight:     1234,
			TransactionHash: testdata.TX1Hash[:],
		},
		{
			BlockHash:       testdata.Block1Hash[:],
			BlockHeight:     1234,
			TransactionHash: testdata.TX2Hash[:],
		},
		{
			BlockHash:       testdata.Block1Hash[:],
			BlockHeight:     1234,
			TransactionHash: testdata.TX3Hash[:],
		},
	}
	pm := &PeerManagerIMock{
		AnnounceTransactionFunc: func(txHash *chainhash.Hash, peers []p2p.PeerI) []p2p.PeerI {
			return peers
		},
	}

	tt := []struct {
		name                    string
		blocks                  []*blocktx_api.TransactionBlock
		getTransactionBlocksErr error
		updateMinedErr          error

		expectedNrOfUpdates         int
		expectedNrOfBlockTxRequests int
	}{
		{
			name:   "expired seen txs",
			blocks: txsBlocks,

			expectedNrOfUpdates:         3,
			expectedNrOfBlockTxRequests: 1,
		},
		{
			name:                    "failed to get transaction blocks",
			getTransactionBlocksErr: errors.New("failed to get transaction blocks"),

			expectedNrOfUpdates:         0,
			expectedNrOfBlockTxRequests: 1,
		},
		{
			name: "failed to parse block hash",
			blocks: []*blocktx_api.TransactionBlock{{
				BlockHash: []byte("not a valid block hash"),
			}},

			expectedNrOfUpdates:         0,
			expectedNrOfBlockTxRequests: 1,
		},
		{
			name:           "failed to update mined",
			blocks:         txsBlocks,
			updateMinedErr: errors.New("failed to update mined"),

			expectedNrOfUpdates:         3,
			expectedNrOfBlockTxRequests: 1,
		},
		{
			name: "failed to get tx from response map",
			blocks: []*blocktx_api.TransactionBlock{
				{
					BlockHash:       testdata.Block1Hash[:],
					BlockHeight:     1234,
					TransactionHash: testdata.TX4Hash[:],
				},
			},

			expectedNrOfUpdates:         0,
			expectedNrOfBlockTxRequests: 1,
		},
	}

	for _, tc := range tt {
		t.Run(tc.name, func(t *testing.T) {

			metamorphStore := &MetamorphStoreMock{
				UpdateMinedFunc: func(ctx context.Context, hash *chainhash.Hash, blockHash *chainhash.Hash, blockHeight uint64) error {
					require.Condition(t, func() (success bool) {
						oneOfHash := hash.IsEqual(testdata.TX1Hash) || hash.IsEqual(testdata.TX2Hash) || hash.IsEqual(testdata.TX3Hash)
						isBlockHeight := blockHeight == 1234
						isBlockHash := blockHash.IsEqual(testdata.Block1Hash)
						return oneOfHash && isBlockHeight && isBlockHash
					})

					return tc.updateMinedErr
				},
				SetUnlockedFunc: func(ctx context.Context, hashes []*chainhash.Hash) error { return nil },
			}
			btxMock := &ClientIMock{
				GetTransactionBlocksFunc: func(ctx context.Context, transaction *blocktx_api.Transactions) (*blocktx_api.TransactionBlocks, error) {
					require.Equal(t, 3, len(transaction.Transactions))

					return &blocktx_api.TransactionBlocks{TransactionBlocks: tc.blocks}, tc.getTransactionBlocksErr
				},
			}

			processor, err := NewProcessor(metamorphStore, pm, nil, btxMock,
				WithProcessExpiredSeenTxsInterval(20*time.Millisecond),
				WithProcessExpiredTxsInterval(time.Hour),
			)
			require.NoError(t, err)
			defer processor.Shutdown()

			require.Equal(t, 0, processor.ProcessorResponseMap.Len())

			processor.ProcessorResponseMap.Set(testdata.TX1Hash, NewProcessorResponseWithStatus(testdata.TX1Hash, metamorph_api.Status_SEEN_ON_NETWORK))
			processor.ProcessorResponseMap.Set(testdata.TX2Hash, NewProcessorResponseWithStatus(testdata.TX2Hash, metamorph_api.Status_SEEN_ON_NETWORK))
			processor.ProcessorResponseMap.Set(testdata.TX3Hash, NewProcessorResponseWithStatus(testdata.TX3Hash, metamorph_api.Status_SEEN_ON_NETWORK))

			time.Sleep(25 * time.Millisecond)

			require.Equal(t, tc.expectedNrOfUpdates, len(metamorphStore.UpdateMinedCalls()))
			require.Equal(t, tc.expectedNrOfBlockTxRequests, len(btxMock.GetTransactionBlocksCalls()))
		})
	}
}

func TestProcessExpiredTransactions(t *testing.T) {
	tt := []struct {
		name    string
		retries uint32
	}{
		{
			name:    "expired txs - 0 retries",
			retries: 0,
		},
		{
			name:    "expired txs - 0 retries",
			retries: 16,
		},
	}
	pm := &PeerManagerIMock{
		AnnounceTransactionFunc: func(txHash *chainhash.Hash, peers []p2p.PeerI) []p2p.PeerI {
			return peers
		},
		RequestTransactionFunc: func(txHash *chainhash.Hash) p2p.PeerI {
			return &p2p.Peer{}
		},
	}

	for _, tc := range tt {
		t.Run(tc.name, func(t *testing.T) {
			metamorphStore := &MetamorphStoreMock{SetUnlockedFunc: func(ctx context.Context, hashes []*chainhash.Hash) error { return nil }}
			processor, err := NewProcessor(metamorphStore, pm, nil, nil,
				WithProcessExpiredSeenTxsInterval(time.Hour),
				WithProcessExpiredTxsInterval(time.Millisecond*20),
				WithNow(func() time.Time {
					return time.Date(2033, 1, 1, 1, 0, 0, 0, time.UTC)
				}),
			)
			require.NoError(t, err)
			defer processor.Shutdown()

			require.Equal(t, 0, processor.ProcessorResponseMap.Len())

			respSent := NewProcessorResponseWithStatus(testdata.TX1Hash, metamorph_api.Status_SENT_TO_NETWORK)
			respSent.Retries.Add(tc.retries)

			respAnnounced := NewProcessorResponseWithStatus(testdata.TX2Hash, metamorph_api.Status_ANNOUNCED_TO_NETWORK)
			respAnnounced.Retries.Add(tc.retries)

			respAccepted := NewProcessorResponseWithStatus(testdata.TX3Hash, metamorph_api.Status_ACCEPTED_BY_NETWORK)
			respAccepted.Retries.Add(tc.retries)

			processor.ProcessorResponseMap.Set(testdata.TX1Hash, respSent)
			processor.ProcessorResponseMap.Set(testdata.TX2Hash, respAnnounced)
			processor.ProcessorResponseMap.Set(testdata.TX3Hash, respAccepted)

			time.Sleep(50 * time.Millisecond)
		})
	}
}<|MERGE_RESOLUTION|>--- conflicted
+++ resolved
@@ -32,13 +32,20 @@
 //go:generate moq -pkg mocks -out ./mocks/blocktx_mock.go ../blocktx/ ClientI
 //go:generate moq -pkg mocks -out ./mocks/peer_manager_mock.go ../p2p PeerManagerI
 
+var pm = &PeerManagerIMock{
+	AnnounceTransactionFunc: func(txHash *chainhash.Hash, peers []p2p.PeerI) []p2p.PeerI {
+		return peers
+	},
+	RequestTransactionFunc: func(txHash *chainhash.Hash) p2p.PeerI {
+		return &p2p.Peer{}
+	},
+}
+
 func TestNewProcessor(t *testing.T) {
 	mtmStore := &MetamorphStoreMock{
 		SetUnlockedFunc: func(ctx context.Context, hashes []*chainhash.Hash) error { return nil },
 	}
 
-	//pm := p2p.NewPeerManagerMock()
-	pm := &PeerManagerIMock{}
 	tt := []struct {
 		name  string
 		store store.MetamorphStore
@@ -94,7 +101,6 @@
 }
 
 func TestLoadUnmined(t *testing.T) {
-	t.Skip()
 	storedAt := time.Date(2023, 10, 3, 5, 0, 0, 0, time.UTC)
 
 	tt := []struct {
@@ -232,11 +238,7 @@
 
 	for _, tc := range tt {
 		t.Run(tc.name, func(t *testing.T) {
-			pm := &PeerManagerIMock{
-				AnnounceTransactionFunc: func(txHash *chainhash.Hash, peers []p2p.PeerI) []p2p.PeerI {
-					return peers
-				},
-			}
+
 			btxMock := &ClientIMock{
 				GetTransactionBlockFunc: func(ctx context.Context, transaction *blocktx_api.Transaction) (*blocktx_api.RegisterTransactionResponse, error) {
 
@@ -326,11 +328,6 @@
 		s, err := metamorphSql.New("sqlite_memory")
 		require.NoError(t, err)
 
-		pm := &PeerManagerIMock{
-			AnnounceTransactionFunc: func(txHash *chainhash.Hash, peers []p2p.PeerI) []p2p.PeerI {
-				return peers
-			},
-		}
 		processor, err := NewProcessor(s, pm, nil, nil)
 		require.NoError(t, err)
 		assert.Equal(t, 0, processor.ProcessorResponseMap.Len())
@@ -363,7 +360,7 @@
 			ResponseChannel: responseChannel,
 		})
 		wg.Wait()
-
+		time.Sleep(2 * time.Second)
 		assert.Equal(t, 1, processor.ProcessorResponseMap.Len())
 		items := processor.ProcessorResponseMap.Items()
 		assert.Equal(t, testdata.TX1Hash, items[*testdata.TX1Hash].Hash)
@@ -381,8 +378,6 @@
 func Benchmark_ProcessTransaction(b *testing.B) {
 	s, err := metamorphSql.New("sqlite_memory") // prevents profiling database code
 	require.NoError(b, err)
-
-	pm := &PeerManagerIMock{}
 
 	processor, err := NewProcessor(s, pm, nil, nil)
 	require.NoError(b, err)
@@ -402,31 +397,11 @@
 }
 
 func TestSendStatusForTransaction(t *testing.T) {
-<<<<<<< HEAD
-	pm := &PeerManagerIMock{
-		AnnounceTransactionFunc: func(txHash *chainhash.Hash, peers []p2p.PeerI) []p2p.PeerI {
-			return peers
-		},
-	}
-	t.Run("SendStatusForTransaction unknown tx", func(t *testing.T) {
-		s, err := metamorphSql.New("sqlite_memory")
-		require.NoError(t, err)
-
-		processor, err := NewProcessor(s, pm, nil, nil)
-		require.NoError(t, err)
-		assert.Equal(t, 0, processor.ProcessorResponseMap.Len())
-
-		ok, sendErr := processor.SendStatusForTransaction(testdata.TX1Hash, metamorph_api.Status_MINED, "test", nil)
-		assert.False(t, ok)
-		assert.NoError(t, sendErr)
-		assert.Equal(t, 0, processor.ProcessorResponseMap.Len())
-	})
-=======
 	tt := []struct {
 		name                string
 		updateStatus        metamorph_api.Status
 		txResponseHash      *chainhash.Hash
-		txResponseHashValue *processor_response.ProcessorResponse
+		txResponseHashValue *ProcessorResponse
 		statusErr           error
 		updateErr           error
 
@@ -436,7 +411,6 @@
 		{
 			name:         "tx not in response map - no update",
 			updateStatus: metamorph_api.Status_ANNOUNCED_TO_NETWORK,
->>>>>>> a0d1c52a
 
 			expectedUpdateStatusCalls: 0,
 		},
@@ -444,20 +418,15 @@
 			name:                "tx in response map - current status REJECTED, new status SEEN_ON_NETWORK - no update",
 			updateStatus:        metamorph_api.Status_SEEN_ON_NETWORK,
 			txResponseHash:      testdata.TX1Hash,
-			txResponseHashValue: processor_response.NewProcessorResponseWithStatus(testdata.TX1Hash, metamorph_api.Status_REJECTED),
-
-<<<<<<< HEAD
-		processor, err := NewProcessor(s, pm, nil, nil)
-		require.NoError(t, err)
-		assert.Equal(t, 0, processor.ProcessorResponseMap.Len())
-=======
+			txResponseHashValue: NewProcessorResponseWithStatus(testdata.TX1Hash, metamorph_api.Status_REJECTED),
+
 			expectedUpdateStatusCalls: 0,
 		},
 		{
 			name:                "new status ANNOUNCED_TO_NETWORK - update",
 			updateStatus:        metamorph_api.Status_ANNOUNCED_TO_NETWORK,
 			txResponseHash:      testdata.TX1Hash,
-			txResponseHashValue: processor_response.NewProcessorResponseWithStatus(testdata.TX1Hash, metamorph_api.Status_STORED),
+			txResponseHashValue: NewProcessorResponseWithStatus(testdata.TX1Hash, metamorph_api.Status_STORED),
 
 			expectedUpdateStatusCalls: 1,
 			expectedStatusUpdated:     true,
@@ -466,7 +435,7 @@
 			name:                "new status REJECTED - update",
 			updateStatus:        metamorph_api.Status_REJECTED,
 			txResponseHash:      testdata.TX1Hash,
-			txResponseHashValue: processor_response.NewProcessorResponseWithStatus(testdata.TX1Hash, metamorph_api.Status_SENT_TO_NETWORK),
+			txResponseHashValue: NewProcessorResponseWithStatus(testdata.TX1Hash, metamorph_api.Status_SENT_TO_NETWORK),
 			statusErr:           errors.New("missing inputs"),
 
 			expectedUpdateStatusCalls: 1,
@@ -476,8 +445,7 @@
 			name:                "new status SEEN_ON_NETWORK - update",
 			updateStatus:        metamorph_api.Status_SEEN_ON_NETWORK,
 			txResponseHash:      testdata.TX1Hash,
-			txResponseHashValue: processor_response.NewProcessorResponseWithStatus(testdata.TX1Hash, metamorph_api.Status_SENT_TO_NETWORK),
->>>>>>> a0d1c52a
+			txResponseHashValue: NewProcessorResponseWithStatus(testdata.TX1Hash, metamorph_api.Status_SENT_TO_NETWORK),
 
 			expectedUpdateStatusCalls: 1,
 			expectedStatusUpdated:     true,
@@ -486,7 +454,7 @@
 			name:                "new status ACCEPTED_BY_NETWORK - update",
 			updateStatus:        metamorph_api.Status_ACCEPTED_BY_NETWORK,
 			txResponseHash:      testdata.TX1Hash,
-			txResponseHashValue: processor_response.NewProcessorResponseWithStatus(testdata.TX1Hash, metamorph_api.Status_SENT_TO_NETWORK),
+			txResponseHashValue: NewProcessorResponseWithStatus(testdata.TX1Hash, metamorph_api.Status_SENT_TO_NETWORK),
 
 			expectedUpdateStatusCalls: 1,
 			expectedStatusUpdated:     true,
@@ -495,13 +463,8 @@
 			name:                "new status SENT_TO_NETWORK - update",
 			updateStatus:        metamorph_api.Status_SENT_TO_NETWORK,
 			txResponseHash:      testdata.TX1Hash,
-			txResponseHashValue: processor_response.NewProcessorResponseWithStatus(testdata.TX1Hash, metamorph_api.Status_REQUESTED_BY_NETWORK),
-
-<<<<<<< HEAD
-		processor, err := NewProcessor(s, pm, nil, nil)
-		require.NoError(t, err)
-		assert.Equal(t, 0, processor.ProcessorResponseMap.Len())
-=======
+			txResponseHashValue: NewProcessorResponseWithStatus(testdata.TX1Hash, metamorph_api.Status_REQUESTED_BY_NETWORK),
+
 			expectedUpdateStatusCalls: 1,
 			expectedStatusUpdated:     true,
 		},
@@ -509,7 +472,7 @@
 			name:                "new status REQUESTED_BY_NETWORK - update",
 			updateStatus:        metamorph_api.Status_REQUESTED_BY_NETWORK,
 			txResponseHash:      testdata.TX1Hash,
-			txResponseHashValue: processor_response.NewProcessorResponseWithStatus(testdata.TX1Hash, metamorph_api.Status_STORED),
+			txResponseHashValue: NewProcessorResponseWithStatus(testdata.TX1Hash, metamorph_api.Status_STORED),
 
 			expectedUpdateStatusCalls: 1,
 			expectedStatusUpdated:     true,
@@ -518,8 +481,7 @@
 			name:                "new status MINED - update",
 			updateStatus:        metamorph_api.Status_MINED,
 			txResponseHash:      testdata.TX1Hash,
-			txResponseHashValue: processor_response.NewProcessorResponseWithStatus(testdata.TX1Hash, metamorph_api.Status_SEEN_ON_NETWORK),
->>>>>>> a0d1c52a
+			txResponseHashValue: NewProcessorResponseWithStatus(testdata.TX1Hash, metamorph_api.Status_SEEN_ON_NETWORK),
 
 			expectedUpdateStatusCalls: 1,
 			expectedStatusUpdated:     true,
@@ -528,7 +490,7 @@
 			name:                "new status MINED - update error",
 			updateStatus:        metamorph_api.Status_MINED,
 			txResponseHash:      testdata.TX1Hash,
-			txResponseHashValue: processor_response.NewProcessorResponseWithStatus(testdata.TX1Hash, metamorph_api.Status_SEEN_ON_NETWORK),
+			txResponseHashValue: NewProcessorResponseWithStatus(testdata.TX1Hash, metamorph_api.Status_SEEN_ON_NETWORK),
 			updateErr:           errors.New("failed to update status"),
 
 			expectedUpdateStatusCalls: 1,
@@ -551,18 +513,10 @@
 				},
 			}
 
-			pm := p2p.NewPeerManagerMock()
-
-<<<<<<< HEAD
-		processor, err := NewProcessor(s, pm, nil, nil)
-		require.NoError(t, err)
-		assert.Equal(t, 0, processor.ProcessorResponseMap.Len())
-
-		responseChannel := make(chan StatusAndError)
-=======
 			processor, err := NewProcessor(metamorphStore, pm, nil, nil, WithNow(func() time.Time {
 				return time.Date(2023, 10, 1, 13, 0, 0, 0, time.UTC)
 			}))
+
 			require.NoError(t, err)
 			assert.Equal(t, 0, processor.ProcessorResponseMap.Len())
 
@@ -573,7 +527,6 @@
 			statusUpdated, sendErr := processor.SendStatusForTransaction(testdata.TX1Hash, tc.updateStatus, "test", tc.statusErr)
 			assert.NoError(t, sendErr)
 			assert.Equal(t, tc.expectedStatusUpdated, statusUpdated)
->>>>>>> a0d1c52a
 
 			if waitTimeout(wg, time.Millisecond*200) {
 				t.Fatal("status was not updated as expected")
@@ -602,11 +555,6 @@
 }
 
 func TestSendStatusMinedForTransaction(t *testing.T) {
-	pm := &PeerManagerIMock{
-		AnnounceTransactionFunc: func(txHash *chainhash.Hash, peers []p2p.PeerI) []p2p.PeerI {
-			return peers
-		},
-	}
 	t.Run("SendStatusMinedForTransaction known tx", func(t *testing.T) {
 		s, err := metamorphSql.New("sqlite_memory")
 		require.NoError(t, err)
@@ -723,8 +671,6 @@
 		_ = os.RemoveAll(direName)
 	}()
 
-	pm := &PeerManagerIMock{}
-
 	processor, err := NewProcessor(s, pm, nil, nil)
 	require.NoError(b, err)
 	assert.Equal(b, 0, processor.ProcessorResponseMap.Len())
@@ -769,11 +715,6 @@
 			BlockHash:       testdata.Block1Hash[:],
 			BlockHeight:     1234,
 			TransactionHash: testdata.TX3Hash[:],
-		},
-	}
-	pm := &PeerManagerIMock{
-		AnnounceTransactionFunc: func(txHash *chainhash.Hash, peers []p2p.PeerI) []p2p.PeerI {
-			return peers
 		},
 	}
 
@@ -891,18 +832,11 @@
 			retries: 16,
 		},
 	}
-	pm := &PeerManagerIMock{
-		AnnounceTransactionFunc: func(txHash *chainhash.Hash, peers []p2p.PeerI) []p2p.PeerI {
-			return peers
-		},
-		RequestTransactionFunc: func(txHash *chainhash.Hash) p2p.PeerI {
-			return &p2p.Peer{}
-		},
-	}
 
 	for _, tc := range tt {
 		t.Run(tc.name, func(t *testing.T) {
 			metamorphStore := &MetamorphStoreMock{SetUnlockedFunc: func(ctx context.Context, hashes []*chainhash.Hash) error { return nil }}
+
 			processor, err := NewProcessor(metamorphStore, pm, nil, nil,
 				WithProcessExpiredSeenTxsInterval(time.Hour),
 				WithProcessExpiredTxsInterval(time.Millisecond*20),

--- conflicted
+++ resolved
@@ -187,7 +187,6 @@
 			expectedItemTxHashesFinal: []*chainhash.Hash{testdata.TX2Hash},
 		},
 		{
-<<<<<<< HEAD
 			name: "delete expired",
 			storedData: []store.StoreData{
 				{
@@ -198,12 +197,9 @@
 				},
 			},
 
-			expectedDeletions:         1,
 			expectedItemTxHashesFinal: []*chainhash.Hash{},
 		},
 		{
-=======
->>>>>>> d5f29801
 			name: "delete expired - deletion fails",
 			storedData: []store.StoreData{
 				{
@@ -215,8 +211,6 @@
 			},
 			delErr: errors.New("failed to delete hash"),
 
-<<<<<<< HEAD
-			expectedDeletions:         1,
 			expectedItemTxHashesFinal: []*chainhash.Hash{testdata.TX2Hash},
 		},
 		{
@@ -231,9 +225,6 @@
 				},
 			},
 
-			expectedDeletions:         0,
-=======
->>>>>>> d5f29801
 			expectedItemTxHashesFinal: []*chainhash.Hash{testdata.TX2Hash},
 		},
 	}
